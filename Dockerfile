# syntax=docker/dockerfile:1.5

FROM debian:trixie-slim AS builder

RUN apt-get update && DEBIAN_FRONTEND=noninteractive apt-get install -y --no-install-recommends python3-pdm
ENV PDM_CHECK_UPDATE=false
COPY . /app/
WORKDIR /app
RUN pdm install --check --prod --no-editable && pdm build --no-sdist --no-wheel

# Ignore hadolint findings about version pinning
# hadolint global ignore=DL3007,DL3008,DL3013
<<<<<<< HEAD
# FROM ghcr.io/tronbyt/pixlet:latest AS pixlet
# FROM ghcr.io/tronbyt/pixlet:0.43.0 AS pixlet
FROM pixlet:pr-161 as pixlet
=======
FROM ghcr.io/tronbyt/pixlet:0.44.0 AS pixlet

>>>>>>> 2f0d8c2e
# build runtime image
FROM debian:trixie-slim AS runtime

# 8000 for main app
EXPOSE 8000

ENV PYTHONUNBUFFERED=1 \
    LIBPIXLET_PATH=/usr/lib/libpixlet.so

# Create a non-root user
RUN groupadd -r -g 1000 tronbyt && useradd -r -u 1000 -g tronbyt tronbyt

WORKDIR /app

# copy pixlet library and python dependencies
COPY --from=pixlet --chmod=755 /lib/libpixlet.so /usr/lib/libpixlet.so

RUN apt-get update && \
    DEBIAN_FRONTEND=noninteractive apt-get install -y --no-install-recommends \
    ca-certificates \
    git \
    libsharpyuv0 \
    libwebp7 \
    libwebpdemux2 \
    libwebpmux3 \
    python3 \
    tzdata \
    tzdata-legacy && \
    rm -rf /var/lib/apt/lists/*
COPY --from=builder /app /app
ENV PATH="/app/.venv/bin:$PATH"

# Create the directories for dynamic content ahead of time so that they are
# owned by the non-root user (newly created named volumes are owned by root,
# if their target doesn't exist).
RUN mkdir -p /app/data /app/users && \
    chown -R tronbyt:tronbyt /app/data /app/users && \
    chmod -R 755 /app/data /app/users

# Set the user to non-root (disabled for a while to support legacy setups which ran as root)
#USER tronbyt

# start the app
ENTRYPOINT ["./run"]<|MERGE_RESOLUTION|>--- conflicted
+++ resolved
@@ -10,14 +10,8 @@
 
 # Ignore hadolint findings about version pinning
 # hadolint global ignore=DL3007,DL3008,DL3013
-<<<<<<< HEAD
-# FROM ghcr.io/tronbyt/pixlet:latest AS pixlet
-# FROM ghcr.io/tronbyt/pixlet:0.43.0 AS pixlet
-FROM pixlet:pr-161 as pixlet
-=======
 FROM ghcr.io/tronbyt/pixlet:0.44.0 AS pixlet
 
->>>>>>> 2f0d8c2e
 # build runtime image
 FROM debian:trixie-slim AS runtime
 
