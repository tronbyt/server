--- conflicted
+++ resolved
@@ -488,21 +488,13 @@
 	// but JSON is easier for migration. Let's use JSON for Location to match the complexity.
 	Location DeviceLocation `gorm:"type:text" json:"location"` // Stores lat, lng, locality, etc.
 
-<<<<<<< HEAD
-	LastAppIndex        int
-	DisplayingApp       *string
-	PinnedApp           *string
-	InterstitialEnabled bool
-	InterstitialApp     *string
-	LastSeen            *time.Time
-=======
 	LastAppIndex        int        `json:"last_app_index"`
+	DisplayingApp       *string    `json:"displaying_app"`
 	PinnedApp           *string    `json:"pinned_app"`
 	InterstitialEnabled bool       `json:"interstitial_enabled"`
 	InterstitialApp     *string    `json:"interstitial_app"`
 	LastSeen            *time.Time `json:"last_seen"`
 
->>>>>>> fec37e2c
 	// DeviceInfo fields (FirmwareVersion etc)
 	Info DeviceInfo `gorm:"type:text" json:"info"`
 
