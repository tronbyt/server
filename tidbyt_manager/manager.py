--- conflicted
+++ resolved
@@ -642,13 +642,6 @@
 @bp.route("/<string:username>/<string:device_name>/next")
 def next_app(username,device_name):
     user = db.get_user(username)
-<<<<<<< HEAD
-    # Pick the device out of the list of devices where device_name in contained in api_id
-    device = [d for d in user["devices"].values() if device_name in d['api_id']][0]
-    # treat em like an array
-    apps_list = list(device["apps"].values())
-    if device['id'] not in device_last_app_index:
-=======
     #
     # Pick the device out of the list of devices where device_name in contained in img_url
     device = [d for d in user["devices"].values() if device_name in d['img_url']][0]
@@ -657,7 +650,6 @@
     if db.get_night_mode_is_active(device) and device.get('night_mode_app',"") != "":
         next_app_dict = device["apps"][device['night_mode_app']]
     elif device['id'] not in device_last_app_index:
->>>>>>> 071b87cb
         next_app_dict = apps_list[0]
         device_last_app_index[device['id']] = 0 # just use the first one if we haven't ever done this before
     else:
@@ -696,15 +688,11 @@
             response = send_file(webp_path, mimetype="image/webp")
             # Add custom header
 
-<<<<<<< HEAD
-            response.headers["Tronbyt-Brightness"] = db.brightness_int_from_string(app.get('brightness', device.get("brightness","medium")))
-=======
             # response.headers["Tronbyt-Brightness"] = db.brightness_int_from_string(app.get('brightness', device.get("brightness","medium")))
             # make sure we are sending an integer not a string
             b = db.get_device_brightness(device)
             print(f"sending brighness {b}")
             response.headers["Tronbyt-Brightness"] = b
->>>>>>> 071b87cb
             return response        
         else:
             print("file not found")
