--- conflicted
+++ resolved
@@ -6,39 +6,6 @@
 <form method="post">
   <input type="hidden" name="iname" id="iname" value="{{ request.form['iname'] or app['iname'] }}" readonly>
   <input type="hidden" name="name" id="name" value="{{ request.form['name'] or app['name'] }}" readonly>
-<<<<<<< HEAD
-
-  <label for="uinterval">Render Interval Minutes (Update ever X minutes)</label>
-  <div><input type="number" name="uinterval" id="uinterval" value="{{ request.form['uinterval'] or app['uinterval'] }}" required></div>
-  
-  <label for="display_time">Display Time Second (0 for device default)</label>
-  <div><input type="number" name="display_time" id="display_time" value="{{ request.form['display_time'] or app['display_time'] or 0 }}"></div>
-  
-  <div><b>Enabled : </b><input name="enabled" type="checkbox" {% if app['enabled'] == "true" %} checked {% endif %}></input></div>
-  
-  <label for="notes">Notes: </label>
-  <textarea name="notes" id="notes">{{ request.form['notes'] or app['notes'] }}</textarea>
-
-  <!-- Schedule Section -->
-  <h2>Schedule</h2>
-  <label for="start_time">Start Time</label>
-  <div><input type="time" name="start_time" id="start_time" value="{{ request.form['start_time'] or app['start_time'] }}"></div>
-  
-  <label for="end_time">End Time</label>
-  <div><input type="time" name="end_time" id="end_time" value="{{ request.form['end_time'] or app['end_time'] }}"></div>
-  
-  <label for="days">Active Days</label>
-  <div>
-    <input type="checkbox" name="days" value="monday" {% if 'monday' in app['days'] %} checked {% endif %}> Monday
-    <input type="checkbox" name="days" value="tuesday" {% if 'tuesday' in app['days'] %} checked {% endif %}> Tuesday
-    <input type="checkbox" name="days" value="wednesday" {% if 'wednesday' in app['days'] %} checked {% endif %}> Wednesday
-    <input type="checkbox" name="days" value="thursday" {% if 'thursday' in app['days'] %} checked {% endif %}> Thursday
-    <input type="checkbox" name="days" value="friday" {% if 'friday' in app['days'] %} checked {% endif %}> Friday
-    <input type="checkbox" name="days" value="saturday" {% if 'saturday' in app['days'] %} checked {% endif %}> Saturday
-    <input type="checkbox" name="days" value="sunday" {% if 'sunday' in app['days'] %} checked {% endif %}> Sunday
-  </div>
-
-=======
   <div><b>Enabled : </b><input name="enabled" type="checkbox" {% if app['enabled'] == "true" %} checked {% endif %}></input></div>
 <img class="w3-padding app-img" width=400 src="{{url_for('manager.appwebp', id=device_id,iname=app['iname']) }}"
     alt="Preview">
@@ -71,7 +38,6 @@
     <input type="checkbox" name="days" value="sunday" {% if 'sunday' in app['days'] or not app['days'] %} checked {% endif %}> Sunday
   </div>
 
->>>>>>> 10d37826
   <input type="submit" value="Save">
 </form>
 
