--- conflicted
+++ resolved
@@ -4,14 +4,6 @@
 # Run startup tasks that should only be executed once
 python3 -c 'from tronbyt_server.startup import run_once; run_once()'
 
-<<<<<<< HEAD
-if [ "${PRODUCTION:-1}" = "1" ]; then
-    # PRODUCTION
-    exec uvicorn --host=0.0.0.0 --port=8000 --workers="${WEB_CONCURRENCY:-2}" tronbyt_server.main:app
-else
-    # DEVELOPMENT
-    exec uvicorn --host=0.0.0.0 --port=8000 --reload tronbyt_server.main:app
-=======
 # Set uvicorn log level based on LOG_LEVEL env var (default to info)
 UVICORN_LOG_LEVEL="${LOG_LEVEL:-info}"
 UVICORN_LOG_LEVEL=$(echo "$UVICORN_LOG_LEVEL" | tr '[:upper:]' '[:lower:]')
@@ -23,5 +15,4 @@
 else
     # DEVELOPMENT
     exec uvicorn --host=0.0.0.0 --port=8000 --reload --log-level="$UVICORN_LOG_LEVEL" --forwarded-allow-ips='*' tronbyt_server.main:app
->>>>>>> 78c9c8e7
 fi