--- conflicted
+++ resolved
@@ -2,24 +2,7 @@
 {% block header %}
 {% endblock %}
 {% block content %}
-<<<<<<< HEAD
 {% if user.username == "admin" %}
-<h1>{{ _('System Apps Repository') }}</h1>
-{% if system_repo_info and system_repo_info.commit_hash %}
-<div style="background-color: #2a2a2a; padding: 15px; margin-bottom: 15px; border-radius: 4px; border-left: 4px solid #4CAF50;">
-    <div style="margin-bottom: 10px;">
-        <strong>{{ _('Installed Commit') }}:</strong>
-        <a href="{{ system_repo_info.commit_url }}" target="_blank" style="color: #4CAF50; text-decoration: none;">
-            {{ system_repo_info.commit_hash }}
-        </a>
-    </div>
-    <div style="margin-bottom: 10px;">
-        <strong>{{ _('Repository') }}:</strong>
-        <a href="{{ system_repo_info.repo_url }}" target="_blank" style="color: #4CAF50; text-decoration: none;">
-            {{ system_repo_info.repo_url }}
-        </a>
-=======
-{% if g.user['username'] == "admin" %}
 <h1>{{ _('System Administration') }}</h1>
 
 <h2>{{ _('System Apps Repository') }}</h2>
@@ -39,7 +22,7 @@
                     {{ _('Branch') }}: {{ system_repo_info.branch }}
                 </div>
                 <div style="color: #888; font-size: 0.9em;">
-                    {{ _('Commit') }}: 
+                    {{ _('Commit') }}:
                     <a href="{{ system_repo_info.commit_url }}" target="_blank" style="color: #4CAF50; text-decoration: none;">
                         {{ system_repo_info.commit_hash[:8] }}
                     </a>
@@ -49,17 +32,16 @@
             <div style="margin-top: 8px; color: #888;">{{ _('No system repository configured.') }}</div>
             {% endif %}
         </div>
-        <form method="post" action="{{ url_for('manager.refresh_system_repo') }}" style="margin-left: 15px;">
+        <form method="post" action="{{ url_for('refresh_system_repo') }}" style="margin-left: 15px;">
             <button type="submit" class="w3-button w3-blue" style="padding: 8px 16px; font-size: 14px;" onclick="return confirm('{{ _('Refresh system apps repository?') }}');">
                 🔄 {{ _('Refresh') }}
             </button>
         </form>
->>>>>>> 8f9bf923
-    </div>
-    
+    </div>
+
     <div style="border-top: 1px solid #333; padding-top: 15px;">
         <strong>{{ _('Change Repository') }}</strong>
-        <form method="post" action="{{ url_for('manager.set_system_repo') }}" style="margin-top: 10px;">
+        <form method="post" action="{{ url_for('set_system_repo') }}" style="margin-top: 10px;">
             <div style="display: flex; gap: 10px; align-items: flex-end;">
                 <div style="flex: 1;">
                     <label for="app_repo_url" style="display: block; margin-bottom: 5px; font-size: 0.9em;">{{ _('Repository URL') }}</label>
@@ -73,21 +55,6 @@
         </form>
     </div>
 </div>
-<<<<<<< HEAD
-{% endif %}
-<form method="post" action="{{ url_for('refresh_system_repo') }}" style="margin-bottom: 20px;">
-    <button type="submit" class="w3-button w3-blue" style="font-size: 16px; padding: 12px 24px;">
-        🔄 {{ _('Refresh System Apps') }}
-    </button>
-</form>
-<form method="post" action="{{ url_for('set_system_repo') }}">
-    <label for="app_repo_url">{{ _('System Apps Repo URL (Public Github Only!)') }}</label>
-    <input name="app_repo_url" id="app_repo_url" required value="{{ user.system_repo_url }}">
-    {{ _('Replacing the existing system repo will delete the previous repo and break any apps using that repo.') }}
-    <input type="submit" value="{{ _('Save') }}" class="w3-button w3-green"></input>
-</form>
-=======
->>>>>>> 8f9bf923
 
 <h2>{{ _('Firmware Management') }}</h2>
 
@@ -108,56 +75,13 @@
             <div style="margin-top: 8px; color: #888;">{{ _('No firmware version information available') }}</div>
             {% endif %}
         </div>
-        <form method="post" action="{{ url_for('manager.update_firmware') }}" style="margin-left: 15px;" onsubmit="this.querySelector('button').innerHTML='{{ _('Updating...') }}'; this.querySelector('button').disabled=true;">
+        <form method="post" action="{{ url_for('update_firmware') }}" style="margin-left: 15px;" onsubmit="this.querySelector('button').innerHTML='{{ _('Updating...') }}'; this.querySelector('button').disabled=true;">
             <button type="submit" class="w3-button w3-blue" style="padding: 8px 16px; font-size: 14px;" onclick="return confirm('{{ _('Check for firmware updates and download if available?') }}');">
                 {% if firmware_version %}{{ _('Update') }}{% else %}{{ _('Download') }}{% endif %}
             </button>
         </form>
     </div>
-<<<<<<< HEAD
-    <p style="margin-bottom: 15px; color: #b0b0b0; font-size: 0.9em;">
-        {{ _('Firmware is automatically updated when the server starts. You can manually check for and download firmware updates using the button below.') }}
-    </p>
-    <form method="post" action="{{ url_for('update_firmware') }}" onsubmit="this.querySelector('button').innerHTML='{{ _('Updating...') }}'; this.querySelector('button').disabled=true;">
-        <button type="submit" class="w3-button w3-blue" onclick="return confirm('{{ _('Check for firmware updates and download if available?') }}');">
-            {{ _('Update Firmware') }}
-        </button>
-    </form>
-    <p style="margin-top: 10px; color: #888; font-size: 0.85em; font-style: italic;">
-        ℹ️ {{ _('Note: This updates the firmware files available for flashing, not the firmware on existing devices. Devices must be manually reflashed to use the new firmware.') }}
-    </p>
-</div>
-{% else %}
-<div style="background-color: #2a2a2a; padding: 15px; margin-bottom: 15px; border-radius: 4px; border-left: 4px solid #ff9800;">
-    <div style="margin-bottom: 10px;">
-        <strong>{{ _('Firmware Status') }}:</strong> {{ _('No firmware version information available') }}
-    </div>
-    <p style="margin-bottom: 15px; color: #b0b0b0; font-size: 0.9em;">
-        {{ _('Click the button below to download the latest firmware files.') }}
-    </p>
-    <form method="post" action="{{ url_for('update_firmware') }}" onsubmit="this.querySelector('button').innerHTML='{{ _('Downloading...') }}'; this.querySelector('button').disabled=true;">
-        <button type="submit" class="w3-button w3-blue" onclick="return confirm('{{ _('Download the latest firmware files?') }}');">
-            {{ _('Download Firmware') }}
-        </button>
-    </form>
-    <p style="margin-top: 10px; color: #888; font-size: 0.85em; font-style: italic;">
-        ℹ️ {{ _('Note: This updates the firmware files available for flashing, not the firmware on existing devices. Devices must be manually reflashed to use the new firmware.') }}
-    </p>
-</div>
-{% endif %}
-{% endif %}
-<form method="post" action="{{ url_for('set_user_repo') }}" >
-    <label for="app_repo_url">{{ _('Custom Apps Repo URL (Public Github Only!)') }}</label>
-    <input name="app_repo_url" id="app_repo_url" required value="{{ user.app_repo_url }}">
-    {{ _('Replacing an existing custom repo will delete the previous repo and break any apps using that repo.') }}
-
-    <input type="submit" value="{{ _('Save') }}" class="w3-button w3-green"></input>
-</form>
-<form method="post" action="{{ url_for('refresh_user_repo') }}">
-    <input type="submit" value="{{ _('Refresh') }}" class="w3-button w3-green"></input>
-</form>
-=======
-    
+
     <div style="border-top: 1px solid #333; padding-top: 15px;">
         <p style="color: #888; font-size: 0.8em; margin: 0;">
             ℹ️ {{ _('Note: This updates the firmware files available for flashing, not the firmware on existing devices. Devices must be manually reflashed to use the new firmware.') }}
@@ -168,7 +92,6 @@
 <h1>{{ _('User Settings') }}</h1>
 
 <h2>{{ _('Custom Apps Repository') }}</h2>
->>>>>>> 8f9bf923
 
 <div style="border: 1px solid #333; border-radius: 4px; padding: 20px; margin-bottom: 20px;">
     <div style="display: flex; justify-content: space-between; align-items: flex-start; margin-bottom: 15px;">
@@ -191,12 +114,12 @@
         </div>
         {% if user['app_repo_url'] %}
         <div style="margin-left: 15px; display: flex; gap: 8px;">
-            <form method="post" action="{{ url_for('manager.refresh_user_repo') }}">
+            <form method="post" action="{{ url_for('refresh_user_repo') }}">
                 <button type="submit" class="w3-button w3-blue" style="padding: 8px 16px; font-size: 14px;" onclick="return confirm('{{ _('Refresh custom apps repository?') }}');">
                     🔄 {{ _('Refresh') }}
                 </button>
             </form>
-            <form method="post" action="{{ url_for('manager.set_user_repo') }}" onsubmit="return confirm('{{ _('Remove custom repository? This will delete the repo and break any apps using it.') }}');">
+            <form method="post" action="{{ url_for('set_user_repo') }}" onsubmit="return confirm('{{ _('Remove custom repository? This will delete the repo and break any apps using it.') }}');">
                 <input type="hidden" name="app_repo_url" value="">
                 <button type="submit" class="w3-button w3-red" style="padding: 8px 16px; font-size: 14px;">
                     🗑️ {{ _('Remove') }}
@@ -205,10 +128,10 @@
         </div>
         {% endif %}
     </div>
-    
+
     <div style="border-top: 1px solid #333; padding-top: 15px;">
         <strong>{{ _('Change Repository') }}</strong>
-        <form method="post" action="{{ url_for('manager.set_user_repo') }}" style="margin-top: 10px;">
+        <form method="post" action="{{ url_for('set_user_repo') }}" style="margin-top: 10px;">
             <div style="display: flex; gap: 10px; align-items: flex-end;">
                 <div style="flex: 1;">
                     <label for="app_repo_url" style="display: block; margin-bottom: 5px; font-size: 0.9em;">{{ _('Repository URL') }}</label>
@@ -223,16 +146,7 @@
     </div>
 </div>
 
-<<<<<<< HEAD
-<h1>{{ _('Edit API Key') }}</h1>
-<form method="post" action="{{ url_for('set_api_key') }}">
-    <label for="api_key">{{ _('API Key') }}</label>
-    <input type="text" name="api_key" id="api_key" required value="{{ user.api_key or '' }}">
-    <input type="submit" value="{{ _('Save') }}" class="w3-button w3-green"></input>
-</form>
-=======
 <h2>{{ _('Security Settings') }}</h2>
->>>>>>> 8f9bf923
 
 <div style="border: 1px solid #333; border-radius: 4px; padding: 20px; margin-bottom: 20px;">
     <div style="margin-bottom: 20px;">
@@ -253,19 +167,19 @@
             </div>
         </form>
     </div>
-    
+
     <div style="border-top: 1px solid #333; padding-top: 15px;">
         <div style="display: flex; gap: 10px; align-items: flex-end;">
             <div style="flex: 1;">
                 <label for="api_key" style="display: block; margin-bottom: 5px; font-size: 0.9em;">{{ _('User API Key') }}</label>
                 <input type="text" name="api_key" id="api_key" required value="{{ user.get('api_key', '') }}" style="width: 100%; padding: 8px;">
             </div>
-            <form method="post" action="{{ url_for('manager.set_api_key') }}" style="display: inline;">
+            <form method="post" action="{{ url_for('set_api_key') }}" style="display: inline;">
                 <button type="submit" class="w3-button w3-green" style="padding: 8px 16px; font-size: 14px;" onclick="return confirm('{{ _('Update API key?') }}');">
                     {{ _('Save') }}
                 </button>
             </form>
-            <form method="post" action="{{ url_for('manager.generate_api_key') }}" style="display: inline; margin-left: 5px;">
+            <form method="post" action="{{ url_for('generate_api_key') }}" style="display: inline; margin-left: 5px;">
                 <button type="submit" class="w3-button w3-blue" style="padding: 8px 16px; font-size: 14px;" onclick="return confirm('{{ _('Generate a new API key? This will replace your current API key.') }}');">
                     🔄 {{ _('Generate New') }}
                 </button>
@@ -274,23 +188,11 @@
     </div>
 </div>
 
-<<<<<<< HEAD
-<h1>{{ _('Export User Data') }}</h1>
-<p>{{ _('Export your entire user configuration as a JSON file.') }}</p>
-<a href="{{ url_for('export_user_config') }}" class="w3-button w3-blue">{{ _('Export User Data') }}</a>
-
-<h1>{{ _('Import User Data') }}</h1>
-<p>{{ _('Import your user configuration from a JSON file. This will replace your current configuration, but preserve your username and password.') }}</p>
-<form method="post" action="{{ url_for('import_user_config') }}" enctype="multipart/form-data">
-    <input type="file" name="file" accept=".json" required>
-    <input type="submit" value="{{ _('Import User Data') }}" class="w3-button w3-blue">
-</form>
-=======
 <h2>{{ _('Data Management') }}</h2>
 
 <div style="border: 1px solid #333; border-radius: 4px; padding: 20px; margin-bottom: 20px;">
     <p style="color: #888; font-size: 0.9em; margin-bottom: 20px;">{{ _('Use the export and import features to backup your user account or to move your devices to a new server. The export function creates a JSON file with all your settings, devices, and apps. You can then import this file on another server to restore your configuration. Note that your password is not included in the export for security reasons, so you will need to remember your password when importing to a new server.') }}</p>
-    
+
     <div style="display: flex; justify-content: space-between; align-items: flex-start; margin-bottom: 15px;">
         <div style="flex: 1;">
             <strong>{{ _('Export Configuration') }}</strong>
@@ -298,17 +200,17 @@
                 {{ _('Download your entire user configuration as a JSON file.') }}
             </div>
         </div>
-        <a href="{{ url_for('manager.export_user_config') }}" class="w3-button w3-blue" style="padding: 8px 16px; font-size: 14px; margin-left: 15px;">
+        <a href="{{ url_for('export_user_config') }}" class="w3-button w3-blue" style="padding: 8px 16px; font-size: 14px; margin-left: 15px;">
             📥 {{ _('Export') }}
         </a>
     </div>
-    
+
     <div style="border-top: 1px solid #333; padding-top: 15px;">
         <strong>{{ _('Import Configuration') }}</strong>
         <div style="margin-top: 8px; color: #888; font-size: 0.9em; margin-bottom: 10px;">
             {{ _('Import your user configuration from a JSON file. This will replace your current configuration, but preserve your username and password.') }}
         </div>
-        <form method="post" action="{{ url_for('manager.import_user_config') }}" enctype="multipart/form-data">
+        <form method="post" action="{{ url_for('import_user_config') }}" enctype="multipart/form-data">
             <div style="display: flex; gap: 10px; align-items: flex-end;">
                 <div style="flex: 1;">
                     <label for="file" style="display: block; margin-bottom: 5px; font-size: 0.9em;">{{ _('Select JSON File') }}</label>
@@ -321,7 +223,6 @@
         </form>
     </div>
 </div>
->>>>>>> 8f9bf923
 
 <hr style="margin-top: 40px; border: none; border-top: 1px solid #333;">
 <div style="font-size: 12px; color: #888; text-align: center; margin-top: 20px;">
