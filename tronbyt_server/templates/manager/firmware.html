{% extends 'base.html' %}
{% set device_type_names = {
  'tidbyt_gen1': 'Tidbyt Gen1',
  'tidbyt_gen2': 'Tidbyt Gen2',
  'pixoticker': 'Pixoticker',
  'tronbyt_s3': 'Tronbyt S3',
  'tronbyt_s3_wide': 'Tronbyt S3 Wide',
  'raspberrypi': 'Raspberry Pi',
  'other': 'Other'
} %}
{% block header %}
<<<<<<< HEAD
<h1>{% block title %}{{ _('Generate Firmware for') }} {{ device.name }} - {{ device_type_names.get(device.type, device.type) }}{% endblock %}</h1>
=======
<link rel="stylesheet" href="{{ url_for('static', filename='css/firmware-simple.css') }}">
<div class="header-container">
  <h1 class="page-title">{% block title %}{{ _('Generate Firmware for') }} {{ device['name'] }} - {{ device_type_names.get(device['type'], device['type']) }}{% endblock %}</h1>
</div>
>>>>>>> dad6ee91
{% endblock %}
{% block content %}
{% if firmware_version %}
<div class="firmware-info">
    <div>
        <strong>{{ _('Firmware Image Version') }}:</strong> {{ firmware_version }}
    </div>
    {% if user.username == 'admin' %}
    <div>
<<<<<<< HEAD
        <a href="{{ url_for('get_edit') }}#firmware-management" class="w3-button w3-small w3-gray">
=======
        <a href="{{ url_for('auth.edit') }}#firmware-management" class="w3-button w3-small w3-gray firmware-management-btn">
>>>>>>> dad6ee91
            {{ _('Manage Firmware') }}
        </a>
    </div>
    {% endif %}
</div>
{% endif %}

<form method="post" id="firmware-form">
  <div class="device-settings-section">
    <h2>{{ _('Firmware Generation') }}</h2>
    
    <div class="device-settings-section-divider">
      <h3>{{ _('Download ESP Flasher') }}</h3>
      <p>{{ _('Download ESP Flasher here') }} <a href="https://github.com/Jason2866/ESP_Flasher/releases" target="_blank">ESP Flasher</a></p>
      <p>{{ _('Connect your device to your computer with a data USB cable, run the ESP Flasher program and select your downloaded firmware file to flash your device. Do NOT use a web based flasher.') }}</p>
      <p><i>{{ _('macOS and Windows users may need to install a serial driver:') }}
        <br>
        <a href="https://www.silabs.com/developer-tools/usb-to-uart-bridge-vcp-drivers?tab=downloads" target="_blank">CP210x Drivers</a>
        <br>
<<<<<<< HEAD
        <a href="https://github.com/WCHSoftGroup/ch34xser_macos">CH34x Drivers</a>
    </i>
    <br>
    <input type="hidden" name="id" id="id" value="{{ device.id }}">

    <div class="left-align" style="margin: 6px 0 8px;">
        <label style="margin-right:8px;">{{ _('Connection Type') }}:</label>
        <label style="margin-right:12px;"><input type="radio" name="url_variant" id="variant_http" value="http">
            HTTP</label>
        <label style="margin-right:12px;"><input type="radio" name="url_variant" id="variant_ws" value="ws">
            WebSocket</label>
        <label><input type="radio" name="url_variant" id="variant_custom" value="custom"> Custom</label>
    </div>

    <div style="margin-bottom: 15px;">
        <label for="img_url" style="display: block; margin-bottom: 5px; font-weight: bold;">{{ _('Image URL') }}</label>
        <input name="img_url" id="img_url" value="{{ device.img_url }}" style="display: block; width: 100%; padding: 8px; border: 1px solid #ccc; border-radius: 4px;">
    </div>
=======
        <a href="https://github.com/WCHSoftGroup/ch34xser_macos" target="_blank">CH34x Drivers</a>
      </i></p>
    </div>

    <input type="hidden" name="id" id="id" value="{{ device['id'] }}">
>>>>>>> dad6ee91

    <div class="device-settings-section-divider">
      <h3>{{ _('Connection Settings') }}</h3>
      
      <table class="device-settings-table">
        <tr>
          <td>
            <label class="device-settings-label">{{ _('Connection Type') }}</label>
          </td>
          <td>
            <div class="connection-type-container">
              <label><input type="radio" name="url_variant" id="variant_http" value="http"> HTTP</label>
              <label><input type="radio" name="url_variant" id="variant_ws" value="ws"> WebSocket</label>
              <label><input type="radio" name="url_variant" id="variant_custom" value="custom"> Custom</label>
            </div>
          </td>
        </tr>
        <tr>
          <td>
            <label for="img_url" class="device-settings-label">{{ _('Image URL') }}</label>
          </td>
          <td>
            <input name="img_url" id="img_url" value="{{ device['img_url'] }}" class="device-settings-input">
          </td>
        </tr>
      </table>
    </div>

    <div class="device-settings-section-divider">
      <h3>{{ _('WiFi Configuration') }}</h3>
      
      <table class="device-settings-table">
        <tr>
          <td>
            <label for="wifi_ap" class="device-settings-label">{{ _('WiFi Network Name (SSID) 2.4Ghz Only') }}</label>
          </td>
          <td>
            <input name="wifi_ap" id="wifi_ap" required class="device-settings-input">
          </td>
        </tr>
        <tr>
          <td>
            <label for="wifi_password" class="device-settings-label">{{ _('WiFi Password') }}</label>
          </td>
          <td>
            <input name="wifi_password" id="wifi_password" required class="device-settings-input">
          </td>
        </tr>
        {% if device.get('type') == 'tidbyt_gen1' %}
        <tr>
          <td>
            <label for="swap_colors" class="device-settings-label">{{ _('Swap Colors?') }}</label>
          </td>
          <td>
            <input type="checkbox" name="swap_colors" id="swap_colors" {% if request.form.get('swap_colors') %} checked {% endif %}>
          </td>
        </tr>
        {% endif %}
      </table>
    </div>
  </div>

<<<<<<< HEAD
    {% if device.type == 'tidbyt_gen1' %}
    <div class="left-align">
        <label for="swap_colors">{{ _('Swap Colors?') }}</label>
        <input type="checkbox" name="swap_colors" id="swap_colors">
=======
  <div class="device-settings-section">
    <div class="config-management-container">
      <input class="w3-button w3-blue config-management-btn" type="submit" value="{{ _('Generate Firmware File') }}">
>>>>>>> dad6ee91
    </div>
  </div>
</form>
<hr>

<script>
    (function () {
        const input = document.getElementById('img_url');
        const httpRadio = document.getElementById('variant_http');
        const wsRadio = document.getElementById('variant_ws');
        const customRadio = document.getElementById('variant_custom');
        const httpVal = "{{ device.img_url }}";
        const wsVal = "{{ device.ws_url }}";

        function updateUrl() {
            if (httpRadio.checked || wsRadio.checked) {
                input.value = httpRadio.checked ? httpVal : wsVal;
                input.readOnly = true;
            } else if (customRadio.checked) {
                input.value = "";
                input.readOnly = false;
            }
        }

        document.querySelectorAll('input[name="url_variant"]').forEach(radio => {
            radio.addEventListener('change', updateUrl);
        });

        // Initialize
        httpRadio.checked = true;
        updateUrl();
    })();
</script>

{% endblock %}<|MERGE_RESOLUTION|>--- conflicted
+++ resolved
@@ -9,14 +9,10 @@
   'other': 'Other'
 } %}
 {% block header %}
-<<<<<<< HEAD
-<h1>{% block title %}{{ _('Generate Firmware for') }} {{ device.name }} - {{ device_type_names.get(device.type, device.type) }}{% endblock %}</h1>
-=======
-<link rel="stylesheet" href="{{ url_for('static', filename='css/firmware-simple.css') }}">
+<link rel="stylesheet" href="{{ url_for('static', path='css/firmware-simple.css') }}">
 <div class="header-container">
   <h1 class="page-title">{% block title %}{{ _('Generate Firmware for') }} {{ device['name'] }} - {{ device_type_names.get(device['type'], device['type']) }}{% endblock %}</h1>
 </div>
->>>>>>> dad6ee91
 {% endblock %}
 {% block content %}
 {% if firmware_version %}
@@ -24,13 +20,9 @@
     <div>
         <strong>{{ _('Firmware Image Version') }}:</strong> {{ firmware_version }}
     </div>
-    {% if user.username == 'admin' %}
+    {% if g.user.username == 'admin' %}
     <div>
-<<<<<<< HEAD
-        <a href="{{ url_for('get_edit') }}#firmware-management" class="w3-button w3-small w3-gray">
-=======
-        <a href="{{ url_for('auth.edit') }}#firmware-management" class="w3-button w3-small w3-gray firmware-management-btn">
->>>>>>> dad6ee91
+        <a href="{{ url_for('edit') }}#firmware-management" class="w3-button w3-small w3-gray firmware-management-btn">
             {{ _('Manage Firmware') }}
         </a>
     </div>
@@ -41,7 +33,7 @@
 <form method="post" id="firmware-form">
   <div class="device-settings-section">
     <h2>{{ _('Firmware Generation') }}</h2>
-    
+
     <div class="device-settings-section-divider">
       <h3>{{ _('Download ESP Flasher') }}</h3>
       <p>{{ _('Download ESP Flasher here') }} <a href="https://github.com/Jason2866/ESP_Flasher/releases" target="_blank">ESP Flasher</a></p>
@@ -50,36 +42,15 @@
         <br>
         <a href="https://www.silabs.com/developer-tools/usb-to-uart-bridge-vcp-drivers?tab=downloads" target="_blank">CP210x Drivers</a>
         <br>
-<<<<<<< HEAD
-        <a href="https://github.com/WCHSoftGroup/ch34xser_macos">CH34x Drivers</a>
-    </i>
-    <br>
-    <input type="hidden" name="id" id="id" value="{{ device.id }}">
-
-    <div class="left-align" style="margin: 6px 0 8px;">
-        <label style="margin-right:8px;">{{ _('Connection Type') }}:</label>
-        <label style="margin-right:12px;"><input type="radio" name="url_variant" id="variant_http" value="http">
-            HTTP</label>
-        <label style="margin-right:12px;"><input type="radio" name="url_variant" id="variant_ws" value="ws">
-            WebSocket</label>
-        <label><input type="radio" name="url_variant" id="variant_custom" value="custom"> Custom</label>
-    </div>
-
-    <div style="margin-bottom: 15px;">
-        <label for="img_url" style="display: block; margin-bottom: 5px; font-weight: bold;">{{ _('Image URL') }}</label>
-        <input name="img_url" id="img_url" value="{{ device.img_url }}" style="display: block; width: 100%; padding: 8px; border: 1px solid #ccc; border-radius: 4px;">
-    </div>
-=======
         <a href="https://github.com/WCHSoftGroup/ch34xser_macos" target="_blank">CH34x Drivers</a>
       </i></p>
     </div>
 
     <input type="hidden" name="id" id="id" value="{{ device['id'] }}">
->>>>>>> dad6ee91
 
     <div class="device-settings-section-divider">
       <h3>{{ _('Connection Settings') }}</h3>
-      
+
       <table class="device-settings-table">
         <tr>
           <td>
@@ -106,7 +77,7 @@
 
     <div class="device-settings-section-divider">
       <h3>{{ _('WiFi Configuration') }}</h3>
-      
+
       <table class="device-settings-table">
         <tr>
           <td>
@@ -138,16 +109,9 @@
     </div>
   </div>
 
-<<<<<<< HEAD
-    {% if device.type == 'tidbyt_gen1' %}
-    <div class="left-align">
-        <label for="swap_colors">{{ _('Swap Colors?') }}</label>
-        <input type="checkbox" name="swap_colors" id="swap_colors">
-=======
   <div class="device-settings-section">
     <div class="config-management-container">
       <input class="w3-button w3-blue config-management-btn" type="submit" value="{{ _('Generate Firmware File') }}">
->>>>>>> dad6ee91
     </div>
   </div>
 </form>
@@ -159,8 +123,8 @@
         const httpRadio = document.getElementById('variant_http');
         const wsRadio = document.getElementById('variant_ws');
         const customRadio = document.getElementById('variant_custom');
-        const httpVal = "{{ device.img_url }}";
-        const wsVal = "{{ device.ws_url }}";
+        const httpVal = "{{ device['img_url'] }}";
+        const wsVal = "{{ device['ws_url'] }}";
 
         function updateUrl() {
             if (httpRadio.checked || wsRadio.checked) {
