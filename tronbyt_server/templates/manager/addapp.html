--- conflicted
+++ resolved
@@ -99,11 +99,11 @@
     // Use requestAnimationFrame to batch DOM updates
     requestAnimationFrame(() => {
       const grids = document.querySelectorAll('.app-grid');
-      
+
       grids.forEach(grid => {
         if (!grid) return;
         const searchId = grid.id.replace('_app_grid', '_search');
-        
+
         // Get current filter values
         const searchInput = document.getElementById(searchId);
         const currentSearchFilter = searchInput ? searchInput.value.toLowerCase().trim() : '';
@@ -112,10 +112,10 @@
 
         // Get all app items from the grid (including hidden ones)
         const allItems = Array.from(grid.getElementsByClassName('app-item'));
-        
+
         // Debug logging
         console.log(`Grid: ${grid.id}, Search: "${currentSearchFilter}", HideInstalled: ${currentHideInstalled}, HideBroken: ${currentHideBroken}`);
-        
+
         // If no search filter and no other filters, show all items
         if (!currentSearchFilter && !currentHideInstalled && !currentHideBroken) {
           console.log('Showing all items - no filters active');
@@ -127,7 +127,7 @@
           }
           return;
         }
-        
+
         // Filter items based on search and other criteria
         const visibleItems = allItems.filter(item => {
           const isInstalled = item.getAttribute('data-installed') === 'true';
@@ -139,7 +139,7 @@
           if (currentSearchFilter && !name.includes(currentSearchFilter) && !summary.includes(currentSearchFilter)) {
             return false;
           }
-          
+
           // Apply other filters
           if (currentHideInstalled && isInstalled) return false;
           if (currentHideBroken && isBroken) return false;
@@ -165,14 +165,14 @@
           // Reset virtual scrolling to work with filtered items
           const filteredItems = sortedItems;
           const ITEMS_PER_PAGE = grid._virtualScrolling.ITEMS_PER_PAGE;
-          
+
           // Hide items beyond the first page of filtered results
           filteredItems.forEach((item, index) => {
             if (index >= ITEMS_PER_PAGE) {
               item.style.display = 'none';
             }
           });
-          
+
           // Update virtual scrolling state
           grid._virtualScrolling.visibleEnd = Math.min(ITEMS_PER_PAGE, filteredItems.length);
           grid._virtualScrolling.isLoading = false;
@@ -222,16 +222,16 @@
   function setupVirtualScrolling() {
     const grids = document.querySelectorAll('.app-grid');
     const ITEMS_PER_PAGE = 50; // Load 50 items at a time
-    
+
     grids.forEach(grid => {
       if (!grid) return;
       const items = Array.from(grid.getElementsByClassName('app-item'));
       if (!items || items.length <= ITEMS_PER_PAGE) return; // Skip if list is small
-      
+
       let visibleStart = 0;
       let visibleEnd = ITEMS_PER_PAGE;
       let isLoading = false;
-      
+
       // Store reference to this grid's virtual scrolling state
       grid._virtualScrolling = {
         visibleStart,
@@ -240,7 +240,7 @@
         items,
         ITEMS_PER_PAGE
       };
-      
+
       // Initially hide items beyond the first page
       if (items && items.length) {
         items.forEach((item, index) => {
@@ -250,15 +250,15 @@
           }
         });
       }
-      
+
       // Function to load more items
       function loadMoreItems() {
         if (isLoading || visibleEnd >= items.length) return;
-        
+
         isLoading = true;
         const nextStart = visibleEnd;
         const nextEnd = Math.min(visibleEnd + ITEMS_PER_PAGE, items.length);
-        
+
         // Use requestAnimationFrame to batch DOM updates
         requestAnimationFrame(() => {
           for (let i = nextStart; i < nextEnd; i++) {
@@ -268,30 +268,30 @@
           }
           visibleEnd = nextEnd;
           isLoading = false;
-          
+
           // Update the stored state
           grid._virtualScrolling.visibleEnd = visibleEnd;
           grid._virtualScrolling.isLoading = isLoading;
-          
+
           // Re-observe the new last item
           updateObserver();
         });
       }
-      
+
       // Function to load more items from filtered results
       function loadMoreFilteredItems() {
         if (!grid._virtualScrolling || grid._virtualScrolling.isLoading) return;
-        
+
         const filteredItems = grid._virtualScrolling.items;
         const currentVisibleEnd = grid._virtualScrolling.visibleEnd;
         const ITEMS_PER_PAGE = grid._virtualScrolling.ITEMS_PER_PAGE;
-        
+
         if (currentVisibleEnd >= filteredItems.length) return;
-        
+
         grid._virtualScrolling.isLoading = true;
         const nextStart = currentVisibleEnd;
         const nextEnd = Math.min(currentVisibleEnd + ITEMS_PER_PAGE, filteredItems.length);
-        
+
         // Use requestAnimationFrame to batch DOM updates
         requestAnimationFrame(() => {
           for (let i = nextStart; i < nextEnd; i++) {
@@ -301,30 +301,30 @@
           }
           grid._virtualScrolling.visibleEnd = nextEnd;
           grid._virtualScrolling.isLoading = false;
-          
+
           // Re-observe the new last item
           updateObserver();
         });
       }
-      
+
       // Function to update the observer
       function updateObserver() {
         if (visibleEnd >= items.length) {
           paginationObserver.disconnect();
           return;
         }
-        
+
         // Observe the last few visible items to ensure we catch scroll events
         const observeStart = Math.max(0, visibleEnd - 3);
         const observeEnd = Math.min(visibleEnd, items.length);
-        
+
         for (let i = observeStart; i < observeEnd; i++) {
           if (items[i] && items[i].style.display !== 'none') {
             paginationObserver.observe(items[i]);
           }
         }
       }
-      
+
       // Set up intersection observer for pagination
       const paginationObserver = new IntersectionObserver((entries) => {
         entries.forEach(entry => {
@@ -340,7 +340,7 @@
       }, {
         rootMargin: '200px 0px' // Increased margin to trigger earlier
       });
-      
+
       // Also observe the grid container for scroll events
       const gridObserver = new IntersectionObserver((entries) => {
         entries.forEach(entry => {
@@ -348,7 +348,7 @@
             // Check if we're near the bottom and need to load more
             const rect = entry.boundingClientRect;
             const viewportHeight = window.innerHeight;
-            
+
             // If the grid is visible and we're near the bottom, load more
             if (rect.bottom < viewportHeight + 300) {
               // Check if we have filtered items (filters are active)
@@ -363,11 +363,11 @@
       }, {
         rootMargin: '300px 0px'
       });
-      
+
       // Initial setup
       updateObserver();
       gridObserver.observe(grid);
-      
+
       // Also listen for scroll events as a fallback
       let scrollTimeout;
       window.addEventListener('scroll', () => {
@@ -375,7 +375,7 @@
         scrollTimeout = setTimeout(() => {
           const rect = grid.getBoundingClientRect();
           const viewportHeight = window.innerHeight;
-          
+
           // If grid is visible and we're near the bottom, load more
           if (rect.top < viewportHeight && rect.bottom > 0 && rect.bottom < viewportHeight + 500) {
             // Check if we have filtered items (filters are active)
@@ -410,7 +410,7 @@
       <div class="filter-sort-controls-inner">
 
         <input type="search" id="{{ search_id }}" placeholder="{{ _('Search apps') }}"
-          onkeyup="searchApps('{{ search_id }}', '{{ grid_id }}')" 
+          onkeyup="searchApps('{{ search_id }}', '{{ grid_id }}')"
           oninput="searchApps('{{ search_id }}', '{{ grid_id }}')" />
 
         <label class="control-label">
@@ -445,36 +445,24 @@
         {% if app.get('is_installed', false) %}
         <div class="installed-badge">{{ _('Installed') }}</div>
         {% endif %}
-        
+
         <!-- Skeleton loader for images -->
         <div class="app-img">
-<<<<<<< HEAD
-          <img loading="lazy" width="400px" src="{{ url_for('app_preview', filename=app.preview) }}" alt="{{ app.name }}" {% if app.broken %}style="opacity: 0.4;"{% endif %}>
-        </div>
-        {% else %}
-        <div>
-          <img loading="lazy" width="400px" src="{{ url_for('static', path='images/not_found.jpg') }}"
-            alt="{{ app.name }}">
-        </div>
-        {% endif %}
-        <p {% if app.broken %}style="opacity: 0.5;"{% endif %}>{{ app.name }} - {{ app.summary }}</p>
-=======
           <div class="skeleton-loader"></div>
           {% if 'preview' in app %}
-          <img data-src="{{ url_for('manager.app_preview', filename=app['preview']) }}" 
-               alt="{{ app['name'] }}" 
+          <img data-src="{{ url_for('app_preview', filename=app.preview) }}"
+               alt="{{ app['name'] }}"
                class="lazy-image"
                {% if app.get('broken') %}style="opacity: 0.4;"{% endif %}>
           {% else %}
-          <img data-src="{{ url_for('static', filename='images/not_found.jpg') }}" 
-               alt="{{ app['name'] }}" 
+          <img data-src="{{ url_for('static', path='images/not_found.jpg') }}"
+               alt="{{ app['name'] }}"
                class="lazy-image"
                {% if app.get('broken') %}style="opacity: 0.4;"{% endif %}>
           {% endif %}
         </div>
-        
+
         <p {% if app.get('broken') %}style="opacity: 0.5;"{% endif %}>{{ app['name'] }} - {{ app['summary'] }}</p>
->>>>>>> 8f9bf923
         {% if 'author' in app %}
         <p {% if app.broken %}style="opacity: 0.5;"{% endif %}>{{ _('From') }} {{ app.author }}</p>
         {% endif %}
@@ -786,7 +774,7 @@
     setTimeout(() => {
       document.body.classList.add('content-loaded');
       isInitialLoad = false;
-      
+
       // Apply initial filters (including the default "hide broken apps" filter)
       applyFilters();
     }, 100);
@@ -817,11 +805,11 @@
 
       // Remove selection from all items
       document.querySelectorAll('.app-item').forEach(i => i.classList.remove('selected'));
-      
+
       // Add selection to clicked item
       appItem.classList.add('selected');
       document.getElementById('selected_app').value = appItem.getAttribute('data-value');
-      
+
       // Open the form submission in a new tab
       const form = document.getElementById('main_form');
       form.target = '_blank';
