{% extends 'base.html' %}
{% block header %}
<h1>{% block title %}{{ _('Add App') }}{% endblock %}</h1>
{% endblock %}
{% block content %}
<script>
  function searchApps(searchId) {
    // Simply call applyFilters which now handles both search and installed filtering
    applyFilters();
  }

  function toggleInstalledApps(searchId) {
    applyFilters();
  }

  function toggleBrokenApps(searchId) {
    applyFilters();
  }

  function sortApps(searchId) {
    const sortType = document.getElementById('sort_' + searchId).value;
    const gridId = searchId.replace('_search', '_app_grid');
    const grid = document.getElementById(gridId);

    if (grid) {
      const items = Array.from(grid.getElementsByClassName('app-item'));

      items.sort((a, b) => {
        switch (sortType) {
          case 'alphabetical':
            return a.getAttribute('data-name').localeCompare(b.getAttribute('data-name'));
          case 'rev-alphabetical':
            return b.getAttribute('data-name').localeCompare(a.getAttribute('data-name'));
          case 'newest':
            const dateA = a.getAttribute('data-date') || '';
            const dateB = b.getAttribute('data-date') || '';
            const dateComparison = dateB.localeCompare(dateA); // Newest first
            if (dateComparison === 0) {
              // If dates are the same, sort alphabetically
              return a.getAttribute('data-name').localeCompare(b.getAttribute('data-name'));
            }
            return dateComparison;
          case 'system':
          default:
            // System sort: Installed apps first, then alphabetical A-Z
            const installedA = a.getAttribute('data-installed') === 'true';
            const installedB = b.getAttribute('data-installed') === 'true';
            if (installedA && !installedB) return -1;
            if (!installedA && installedB) return 1;
            // If both have same installed status, sort alphabetically
            return a.getAttribute('data-name').localeCompare(b.getAttribute('data-name'));
        }
      });

      // Re-append items in sorted order
      items.forEach(item => grid.appendChild(item));
    }

    applyFilters();
  }

  function applyFilters() {
    const items = document.querySelectorAll('.app-item');

    items.forEach(item => {
      const isInstalled = item.getAttribute('data-installed') === 'true';
      const isBroken = item.getAttribute('data-broken') === 'true';
      const name = item.getAttribute('data-value');
      const grid = item.closest('.app-grid');

      if (!grid) return;

      const gridId = grid.id;
      const searchId = gridId.replace('_app_grid', '_search');

      // Check if item should be hidden by search
      let shouldHideBySearch = false;
      const searchInput = document.getElementById(searchId);
      if (searchInput && searchInput.value) {
        const filter = searchInput.value.toUpperCase();
        if (name.toUpperCase().indexOf(filter) === -1) {
          shouldHideBySearch = true;
        }
      }

      // Check if item should be hidden by installed filter
      let shouldHideByInstalled = false;
      const hideInstalledCheckbox = document.getElementById('hide_installed_' + searchId);
      if (hideInstalledCheckbox && hideInstalledCheckbox.checked && isInstalled) {
        shouldHideByInstalled = true;
      }

      // Check if item should be hidden by broken filter
      let shouldHideByBroken = false;
      const hideBrokenCheckbox = document.getElementById('hide_broken_' + searchId);
      if (hideBrokenCheckbox && hideBrokenCheckbox.checked && isBroken) {
        shouldHideByBroken = true;
      }

      // Apply visibility logic
      if (shouldHideBySearch || shouldHideByInstalled || shouldHideByBroken) {
        item.style.display = 'none';
      } else {
        item.style.display = '';
      }

      // Add visual indicator for installed apps
      if (isInstalled) {
        item.classList.add('installed');
      }
    });
  }
</script>
<a class="w3-button w3-purple w3-round w3-padding" href="{{ url_for('uploadapp', device_id=device.id) }}">{{
  _('Upload .star file') }}</a>
<form method="post" id="main_form">
  <label for="name">{{ _('App Selection') }}</label>

  {% macro render_app_list(title, search_id, grid_id, app_list, show_controls=true, show_version=false, is_custom_apps=false) %}
  <div class="app-group">
    <h3 style="display: inline-block; margin-right: 10px;">{{ title }}</h3>
    {% if show_version and system_repo_info and system_repo_info.commit_hash %}
    <span style="font-size: 14px; color: #888;">
      (version: <a href="{{ system_repo_info.commit_url }}" target="_blank" style="color: #4CAF50; text-decoration: none;">{{ system_repo_info.commit_hash }}</a>)
    </span>
    {% endif %}

    {% if show_controls %}
    <!-- Filter and Sort Controls -->
    <div class="filter-sort-controls">
      <div class="filter-sort-controls-inner">

        <input type="search" id="{{ search_id }}" placeholder="{{ _('Search apps') }}"
          onkeyup="searchApps('{{ search_id }}', '{{ grid_id }}')" />

        <label class="control-label">
          <input type="checkbox" id="hide_installed_{{ search_id }}" onchange="toggleInstalledApps('{{ search_id }}')"
            class="control-checkbox">
          {{ _('Hide installed apps') }}
        </label>

        <label class="control-label">
          <input type="checkbox" id="hide_broken_{{ search_id }}" onchange="toggleBrokenApps('{{ search_id }}')"
            class="control-checkbox" checked>
          {{ _('Hide broken apps') }}
        </label>

        <label for="sort_{{ search_id }}" class="control-label">
          {{ _('Sort by:') }}
          <select id="sort_{{ search_id }}" onchange="sortApps('{{ search_id }}')">
            <option value="system" selected>{{ _('Default') }}</option>
            <option value="newest">{{ _('Newest') }}</option>
            <option value="alphabetical">{{ _('Alphabetical (A-Z)') }}</option>
            <option value="rev-alphabetical">{{ _('Alphabetical (Z-A)') }}</option>
          </select>
        </label>
      </div>
    </div>
    {% endif %}

    <div id="{{ grid_id }}" class="app-grid">
      {% for app in app_list %}
      <div class="app-item {% if app.broken %}broken-app{% endif %}" data-value="{{ app.name }}" data-installed="{{ app.is_installed | default(false) | lower }}"
        data-date="{{ app.date or '' }}" data-name="{{ app.name }}" data-broken="{{ app.broken | default(false) | lower }}">
        {% if app.get('is_installed', false) %}
        <div class="installed-badge">{{ _('Installed') }}</div>
        {% endif %}
        {% if 'preview' in app %}
        <div class="app-img">
          <img loading="lazy" width="400px" src="{{ url_for('app_preview', filename=app.preview) }}" alt="{{ app.name }}" {% if app.broken %}style="opacity: 0.4;"{% endif %}>
        </div>
        {% else %}
        <div>
          <img loading="lazy" width="400px" src="{{ url_for('static', path='images/not_found.jpg') }}"
            alt="{{ app.name }}">
        </div>
        {% endif %}
        <p {% if app.broken %}style="opacity: 0.5;"{% endif %}>{{ app.name }} - {{ app.summary }}</p>
        {% if 'author' in app %}
        <p {% if app.broken %}style="opacity: 0.5;"{% endif %}>{{ _('From') }} {{ app.author }}</p>
        {% endif %}
        {% if app.broken %}
        <div style="background-color: #f44336; color: white; padding: 5px 10px; font-weight: bold; border-radius: 3px; font-size: 12px; text-align: center; line-height: 1.3; margin-top: 5px;">
          ❌ {{ _('BROKEN') }}<br>
          <span style="font-size: 10px; font-weight: normal;">{{ app.brokenReason or 'Unknown' }}</span>
        </div>
        {% endif %}
<<<<<<< HEAD
        {% if app.get('path', '').startswith("users/") %}
        <a href="{{ url_for('deleteupload', filename=app.path.split('/')[-1], device_id=device.id) }}">{{ _('Delete') }}</a>
=======
        {% if is_custom_apps %}
        <a href="{{ url_for('manager.deleteupload', filename=app['path'].split('/')[-1], device_id=device['id']) }}"
           class="delete-upload-btn"
           onclick="event.stopPropagation(); return confirm('{{ _('Delete this uploaded app?') }}');">
          🗑️ {{ _('Delete') }}
        </a>
>>>>>>> e4c68ec5
        {% endif %}
        {% if settings.PRODUCTION == '0' and not app.path.startswith("users/") %}
          {% if app.broken %}
          <button class="unmark-broken-btn" onclick="unmarkAppAsBroken('{{ app.fileName or app.name }}', event);" style="background-color: #4CAF50; color: white; border: none; padding: 5px 10px; cursor: pointer; margin-top: 5px; font-size: 12px;">{{ _('Unmark Broken') }}</button>
          {% else %}
          <button class="mark-broken-btn" onclick="markAppAsBroken('{{ app.fileName or app.name }}', event);" style="background-color: #f44336; color: white; border: none; padding: 5px 10px; cursor: pointer; margin-top: 5px; font-size: 12px;">{{ _('Mark Broken') }}</button>
          {% endif %}
        {% endif %}
      </div>
      {% endfor %}
    </div>
  </div>
  {% endmacro %}

  {% if custom_apps_list %}
  {{ render_app_list(_('Custom Apps'), 'custom_search', 'custom_app_grid', custom_apps_list, show_controls=false, is_custom_apps=true) }}

  <hr>
  {% endif %}

  {{ render_app_list(_('System Apps'), 'system_search', 'system_app_grid', apps_list, show_version=true, is_custom_apps=false) }}

  <input type="hidden" name="name" id="selected_app">
  <br>
  <label for="uinterval">{{ _('Render Interval (minutes)') }}</label>
  <input name="uinterval" type="number" id="uinterval" min="0" value="10" required>
  <label for="display_time">{{ _('Display Time (seconds)') }}</label>
  <input name="display_time" type="number" id="display_time" min="0" value="0" required>

  <label for="notes">{{ _('Notes') }}</label>
  <textarea name="notes" id="notes"></textarea>

  <input type="submit" value="{{ _('Configure') }}" class="w3-button w3-green" onclick="move()"></input>
</form>

<style>
  .app-grid {
    display: grid;
    grid-template-columns: repeat(auto-fill, minmax(150px, 1fr));
    gap: 10px;
  }

  .app-item {
    border: 1px solid #d8d8d8;
    padding: 10px;
    text-align: center;
    cursor: pointer;
    position: relative;
  }

  .app-item img {
    max-width: 100%;
    height: auto;
  }

  .app-item.selected {
    border-color: #4CAF50;
  }

  .app-item.installed {
    border-color: #ffa500;
  }

  .installed-badge {
    position: absolute;
    top: 5px;
    right: 5px;
    background-color: #ff9800;
    color: white;
    padding: 2px 6px;
    border-radius: 3px;
    font-size: 10px;
    font-weight: bold;
    z-index: 10;
  }

  .app-item.broken-app {
    border: 2px solid #f44336;
    background-color: rgba(244, 67, 54, 0.05);
    cursor: not-allowed;
  }

  .app-item.broken-app:hover {
    background-color: rgba(244, 67, 54, 0.1);
  }

  .filter-sort-controls select {
    padding: 2px;
    border: 1px solid #ddd;
    border-radius: 3px;
  }

  .filter-sort-container {
    padding: 15px;
    border: 1px solid #ddd;
    border-radius: 5px;
  }

  .filter-sort-wrapper {
    display: flex;
    gap: 20px;
    align-items: center;
    flex-wrap: wrap;
  }

  .filter-label {
    display: flex;
    align-items: center;
    gap: 5px;
  }

  .filter-checkbox {
    margin: 0 !important;
  }

  .filter-sort-controls {
    margin-bottom: 20px;
    padding: 15px;
    border: 1px solid #ddd;
    border-radius: 5px;
  }

  .filter-sort-controls-inner {
    display: flex;
    gap: 20px;
    align-items: center;
    flex-wrap: wrap;
  }

  .control-label {
    display: flex;
    align-items: center;
    gap: 5px;
  }

  .filter-sort-controls input[type="search"] {
    margin-bottom: 0;
    border: 1px solid #ddd;
    border-radius: 3px;
  }

  .filter-sort-controls .control-checkbox {
    margin: 0;
  }

  /* Use higher specificity to override global link styles without !important */
  .app-item a.delete-upload-btn {
    display: inline-block;
    background-color: #f44336;
    color: white;
    padding: 5px 10px;
    border-radius: 3px;
    text-decoration: none;
    font-size: 12px;
    font-weight: bold;
    margin-top: 8px;
    transition: background-color 0.2s;
    position: relative;
    z-index: 5;
  }

  .app-item a.delete-upload-btn:hover {
    background-color: #d32f2f;
    text-decoration: none;
    color: white;
  }

  .app-item a.delete-upload-btn:visited {
    color: white;
  }

  .app-item a.delete-upload-btn:active {
    color: white;
  }

  .app-item a.delete-upload-btn:focus {
    color: white;
    outline: 2px solid #d32f2f;
    outline-offset: 2px;
  }
</style>

<script>
  document.addEventListener('DOMContentLoaded', function () {
    // Initialize filters and sorting for each list
    const searchIds = ['system_search', 'custom_search'];
    searchIds.forEach(searchId => {
      if (document.getElementById(searchId)) {
        sortApps(searchId);
      }
    });

    document.querySelectorAll('.app-item').forEach(item => {
      item.addEventListener('click', function () {
        // Don't allow clicking on broken apps
        if (this.classList.contains('broken-app')) {
          return;
        }
        document.querySelectorAll('.app-item').forEach(i => i.classList.remove('selected'));
        this.classList.add('selected');
        document.getElementById('selected_app').value = this.getAttribute('data-value');
        // Open the form submission in a new tab
        const form = document.getElementById('main_form');
        form.target = '_blank';
        form.submit();
        // Reset target so future submissions work normally
        form.target = '';
      });
    });
  });

  // Function to mark app as broken (development mode only)
  function markAppAsBroken(appName, event) {
    // Stop the event from bubbling up to the parent div
    event.stopPropagation();
    event.preventDefault();

    if (!confirm("Mark '" + appName + "' as broken? This will add it to broken_apps.txt and prevent it from being installed.")) {
      return;
    }

    fetch("{{ url_for('mark_app_broken', app_name='PLACEHOLDER') }}".replace('PLACEHOLDER', encodeURIComponent(appName)), {
      method: 'POST'
    })
    .then(response => response.json())
    .then(data => {
      if (data.success) {
        alert("App marked as broken successfully!");
        location.reload();
      } else {
        alert("Error: " + data.message);
      }
    })
    .catch(error => {
      console.error('Error:', error);
      alert("Failed to mark app as broken");
    });
  }

  // Function to unmark app as broken (development mode only)
  function unmarkAppAsBroken(appName, event) {
    // Stop the event from bubbling up to the parent div
    event.stopPropagation();
    event.preventDefault();

    if (!confirm("Unmark '" + appName + "' as broken? This will remove it from broken_apps.txt and allow it to be installed.")) {
      return;
    }

    fetch("{{ url_for('unmark_app_broken', app_name='PLACEHOLDER') }}".replace('PLACEHOLDER', encodeURIComponent(appName)), {
      method: 'POST'
    })
    .then(response => response.json())
    .then(data => {
      if (data.success) {
        alert("App unmarked successfully!");
        location.reload();
      } else {
        alert("Error: " + data.message);
      }
    })
    .catch(error => {
      console.error('Error:', error);
      alert("Failed to unmark app");
    });
  }
</script>
{% endblock %}<|MERGE_RESOLUTION|>--- conflicted
+++ resolved
@@ -185,17 +185,12 @@
           <span style="font-size: 10px; font-weight: normal;">{{ app.brokenReason or 'Unknown' }}</span>
         </div>
         {% endif %}
-<<<<<<< HEAD
-        {% if app.get('path', '').startswith("users/") %}
-        <a href="{{ url_for('deleteupload', filename=app.path.split('/')[-1], device_id=device.id) }}">{{ _('Delete') }}</a>
-=======
         {% if is_custom_apps %}
-        <a href="{{ url_for('manager.deleteupload', filename=app['path'].split('/')[-1], device_id=device['id']) }}"
+        <a href="{{ url_for('deleteupload', filename=app.path.split('/')[-1], device_id=device.id) }}"
            class="delete-upload-btn"
            onclick="event.stopPropagation(); return confirm('{{ _('Delete this uploaded app?') }}');">
           🗑️ {{ _('Delete') }}
         </a>
->>>>>>> e4c68ec5
         {% endif %}
         {% if settings.PRODUCTION == '0' and not app.path.startswith("users/") %}
           {% if app.broken %}
