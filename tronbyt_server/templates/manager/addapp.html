{% extends 'base.html' %}
{% block header %}
<link rel="stylesheet" href="{{ url_for('static', filename='css/addapp-simple.css') }}">
<h1>{% block title %}{{ _('Add App') }}{% endblock %}</h1>
{% endblock %}
{% block content %}
<!-- Loading indicator -->
<div id="loading-indicator" class="loading-container">
  <div class="loading-spinner"></div>
  <p>{{ _('Loading apps...') }}</p>
</div>

<script>
  // Performance optimizations
  let isInitialLoad = true;
  let appItems = [];
  let filteredItems = [];
  let sortType = 'system';
  let searchFilter = '';
  let hideInstalled = false;
  let hideBroken = false;
  let isProcessing = false;

  // Debounce function to limit function calls
  function debounce(func, wait) {
    let timeout;
    return function executedFunction(...args) {
      const later = () => {
        clearTimeout(timeout);
        func(...args);
      };
      clearTimeout(timeout);
      timeout = setTimeout(later, wait);
    };
  }

  // Optimized search with debouncing
  const debouncedSearch = debounce((searchId) => {
    applyFilters();
  }, 100);

  function searchApps(searchId, gridId) {
    debouncedSearch(searchId);
  }

  function toggleInstalledApps(searchId) {
    hideInstalled = document.getElementById('hide_installed_' + searchId).checked;
    applyFilters();
  }

  function toggleBrokenApps(searchId) {
    hideBroken = document.getElementById('hide_broken_' + searchId).checked;
    applyFilters();
  }

  function sortApps(searchId) {
    sortType = document.getElementById('sort_' + searchId).value;
    applyFilters();
  }

  // Optimized sorting function
  function sortItems(items, sortTypeParam = null) {
    const currentSortType = sortTypeParam || sortType;
    
    // Parse date function for newest sort
    const parseDate = (dateStr) => {
      if (!dateStr) return new Date(0);
      // Handle format "YYYY-MM-DD HH:MM"
      const parts = dateStr.split(' ');
      if (parts.length === 2) {
        const [datePart, timePart] = parts;
        const [year, month, day] = datePart.split('-').map(Number);
        const [hour, minute] = timePart.split(':').map(Number);
        return new Date(year, month - 1, day, hour, minute);
      }
      return new Date(dateStr);
    };
    
    
    // Create a copy to avoid mutating the original array
    const itemsCopy = [...items];
    const sortedItems = itemsCopy.sort((a, b) => {
      const nameA = a.getAttribute('data-name');
      const nameB = b.getAttribute('data-name');
      const installedA = a.getAttribute('data-installed') === 'true';
      const installedB = b.getAttribute('data-installed') === 'true';
      const dateA = a.getAttribute('data-date') || '';
      const dateB = b.getAttribute('data-date') || '';

      switch (currentSortType) {
        case 'alphabetical':
          return nameA.localeCompare(nameB);
        case 'rev-alphabetical':
          return nameB.localeCompare(nameA);
        case 'newest':
          // Convert date strings to Date objects for proper chronological sorting
<<<<<<< HEAD
          const dateA_obj = parseDate(dateA);
          const dateB_obj = parseDate(dateB);
=======
          const dateA_obj = dateA ? new Date(dateA) : new Date(0);
          const dateB_obj = dateB ? new Date(dateB) : new Date(0);
>>>>>>> 4ef20736
          const dateComparison = dateB_obj.getTime() - dateA_obj.getTime();
          return dateComparison === 0 ? nameA.localeCompare(nameB) : dateComparison;
        case 'system':
        default:
          if (installedA && !installedB) return -1;
          if (!installedA && installedB) return 1;
          return nameA.localeCompare(nameB);
      }
    });
    
    
    return sortedItems;
  }

  // Function to show all items in a grid
  function showAllItems(grid) {
    const allItems = Array.from(grid.getElementsByClassName('app-item'));
    console.log(`Showing all ${allItems.length} items in grid ${grid.id}`);
    allItems.forEach(item => {
      item.style.display = 'block';
    });
  }

  // Robust filtering system that handles all combinations
  function applyFilters() {
    if (isInitialLoad || isProcessing) return;
    
    isProcessing = true;
    
    // Use requestAnimationFrame to batch DOM updates and prevent UI blocking
    requestAnimationFrame(() => {
      try {
        const grids = document.querySelectorAll('.app-grid');
        
        grids.forEach(grid => {
          if (!grid) return;
          const searchId = grid.id.replace('_app_grid', '_search');
          
          // Get current filter values
          const searchInput = document.getElementById(searchId);
          const currentSearchFilter = searchInput ? searchInput.value.toLowerCase().trim() : '';
          const currentHideInstalled = document.getElementById('hide_installed_' + searchId)?.checked || false;
          const currentHideBroken = document.getElementById('hide_broken_' + searchId)?.checked || false;
          const currentSortType = document.getElementById('sort_' + searchId)?.value || 'system';

          // Get all app items from the grid
          const allItems = Array.from(grid.getElementsByClassName('app-item'));
          
          // Filter items based on all criteria
          const filteredItems = allItems.filter(item => {
            const isInstalled = item.getAttribute('data-installed') === 'true';
            const isBroken = item.getAttribute('data-broken') === 'true';
            const name = item.getAttribute('data-name').toLowerCase();
            const summary = item.querySelector('p')?.textContent?.toLowerCase() || '';

            // Apply search filter (search both name and summary)
            if (currentSearchFilter && !name.includes(currentSearchFilter) && !summary.includes(currentSearchFilter)) {
              return false;
            }
            
            // Apply hide filters
            if (currentHideInstalled && isInstalled) return false;
            if (currentHideBroken && isBroken) return false;

            return true;
          });

          // Sort filtered items
          const sortedItems = sortItems(filteredItems, currentSortType);

          // Use requestAnimationFrame to prevent UI blocking during DOM reordering
          requestAnimationFrame(() => {
            // Batch DOM operations for better performance
            const fragment = document.createDocumentFragment();
            
            // Add sorted items to fragment
            sortedItems.forEach((item, index) => {
              fragment.appendChild(item);
              item.style.display = 'block';
            });
            
            // Append all at once to reduce reflows
            grid.appendChild(fragment);

            // Hide any remaining items that weren't in the filtered list
            allItems.forEach(item => {
              if (!sortedItems.includes(item)) {
                item.style.display = 'none';
              }
            });
          });

          // Update virtual scrolling state
          updateVirtualScrolling(grid, sortedItems, currentSearchFilter);

          // Update installed class states
          updateItemStates(allItems);
        });
      } finally {
        isProcessing = false;
      }
    });
  }

  // Update virtual scrolling based on current state
  function updateVirtualScrolling(grid, sortedItems, hasSearchFilter) {
    if (!grid._virtualScrolling) return;
    
    const ITEMS_PER_PAGE = grid._virtualScrolling.ITEMS_PER_PAGE;
    const shouldUseVirtualScrolling = sortedItems.length > ITEMS_PER_PAGE && !hasSearchFilter;
    
    if (shouldUseVirtualScrolling) {
      // Hide items beyond the first page
      sortedItems.forEach((item, index) => {
        if (index >= ITEMS_PER_PAGE) {
          item.style.display = 'none';
        }
      });
      
      // Update virtual scrolling state
      grid._virtualScrolling.visibleEnd = Math.min(ITEMS_PER_PAGE, sortedItems.length);
      grid._virtualScrolling.isLoading = false;
      grid._virtualScrolling.items = sortedItems;
    } else {
      // Show all items
      grid._virtualScrolling.visibleEnd = sortedItems.length;
      grid._virtualScrolling.isLoading = false;
      grid._virtualScrolling.items = sortedItems;
    }
  }

  // Update item states (installed class, etc.)
  function updateItemStates(allItems) {
    allItems.forEach(item => {
      if (!item) return;
      const isInstalled = item.getAttribute('data-installed') === 'true';
      if (isInstalled) {
        item.classList.add('installed');
      } else {
        item.classList.remove('installed');
      }
    });
  }

  // Intersection Observer for lazy loading images
  function setupLazyLoading() {
    const imageObserver = new IntersectionObserver((entries, observer) => {
      entries.forEach(entry => {
        if (entry.isIntersecting) {
          const img = entry.target;
          if (img.dataset.src) {
            img.src = img.dataset.src;
            img.removeAttribute('data-src');
            observer.unobserve(img);
          } else {
            console.warn('Image source is empty or undefined.');
          }
        }
      });
    }, {
      rootMargin: '50px 0px',
      threshold: 0.1
    });

    document.querySelectorAll('img[data-src]').forEach(img => {
      imageObserver.observe(img);
    });
  }

  // Virtual scrolling for large lists (optional optimization)
  function setupVirtualScrolling() {
    const grids = document.querySelectorAll('.app-grid');
    const ITEMS_PER_PAGE = 50; // Load 50 items at a time
    
    grids.forEach(grid => {
      if (!grid) return;
      const items = Array.from(grid.getElementsByClassName('app-item'));
      if (!items || items.length <= ITEMS_PER_PAGE) return; // Skip if list is small
      
      let visibleStart = 0;
      let visibleEnd = ITEMS_PER_PAGE;
      let isLoading = false;
      
      // Store reference to this grid's virtual scrolling state
      grid._virtualScrolling = {
        visibleStart,
        visibleEnd,
        isLoading,
        items,
        ITEMS_PER_PAGE
      };
      
      // Initially hide items beyond the first page only for system sort and large lists
      if (items && items.length > ITEMS_PER_PAGE) {
        // Check if we should apply virtual scrolling initially
        const shouldApplyVirtualScrolling = sortType === 'system' || 
          (document.getElementById('system_search') && !document.getElementById('system_search').value.trim());
        
        if (shouldApplyVirtualScrolling) {
          items.forEach((item, index) => {
            if (!item) return;
            if (index >= ITEMS_PER_PAGE) {
              item.style.display = 'none';
            }
          });
        }
      }
      
      // Function to load more items
      function loadMoreItems() {
        if (isLoading || visibleEnd >= items.length) return;
        
        isLoading = true;
        const nextStart = visibleEnd;
        const nextEnd = Math.min(visibleEnd + ITEMS_PER_PAGE, items.length);
        
        // Use requestAnimationFrame to batch DOM updates and prevent UI blocking
        requestAnimationFrame(() => {
          for (let i = nextStart; i < nextEnd; i++) {
            if (items[i]) {
              items[i].style.display = 'block';
            }
          }
          visibleEnd = nextEnd;
          isLoading = false;
          
          // Update the stored state
          grid._virtualScrolling.visibleEnd = visibleEnd;
          grid._virtualScrolling.isLoading = isLoading;
          
          // Re-observe the new last item
          updateObserver();
        });
      }
      
      // Function to load more items from filtered results
      function loadMoreFilteredItems() {
        if (!grid._virtualScrolling || grid._virtualScrolling.isLoading) return;
        
        const filteredItems = grid._virtualScrolling.items;
        const currentVisibleEnd = grid._virtualScrolling.visibleEnd;
        const ITEMS_PER_PAGE = grid._virtualScrolling.ITEMS_PER_PAGE;
        
        if (currentVisibleEnd >= filteredItems.length) return;
        
        grid._virtualScrolling.isLoading = true;
        const nextStart = currentVisibleEnd;
        const nextEnd = Math.min(currentVisibleEnd + ITEMS_PER_PAGE, filteredItems.length);
        
        // Use requestAnimationFrame to batch DOM updates and prevent UI blocking
        requestAnimationFrame(() => {
          for (let i = nextStart; i < nextEnd; i++) {
            if (filteredItems[i]) {
              filteredItems[i].style.display = 'block';
            }
          }
          grid._virtualScrolling.visibleEnd = nextEnd;
          grid._virtualScrolling.isLoading = false;
          
          // Re-observe the new last item
          updateObserver();
        });
      }
      
      // Function to update the observer
      function updateObserver() {
        if (visibleEnd >= items.length) {
          paginationObserver.disconnect();
          return;
        }
        
        // Observe the last few visible items to ensure we catch scroll events
        const observeStart = Math.max(0, visibleEnd - 3);
        const observeEnd = Math.min(visibleEnd, items.length);
        
        for (let i = observeStart; i < observeEnd; i++) {
          if (items[i] && items[i].style.display !== 'none') {
            paginationObserver.observe(items[i]);
          }
        }
      }
      
      // Set up intersection observer for pagination
      const paginationObserver = new IntersectionObserver((entries) => {
        entries.forEach(entry => {
          if (entry.isIntersecting) {
            // Check if we have filtered items (filters are active)
            if (grid._virtualScrolling && grid._virtualScrolling.items && grid._virtualScrolling.items.length > 0) {
              loadMoreFilteredItems();
            } else {
              loadMoreItems();
            }
          }
        });
      }, {
        rootMargin: '200px 0px' // Increased margin to trigger earlier
      });
      
      // Also observe the grid container for scroll events
      const gridObserver = new IntersectionObserver((entries) => {
        entries.forEach(entry => {
          if (entry.isIntersecting) {
            // Check if we're near the bottom and need to load more
            const rect = entry.boundingClientRect;
            const viewportHeight = window.innerHeight;
            
            // If the grid is visible and we're near the bottom, load more
            if (rect.bottom < viewportHeight + 300) {
              // Check if we have filtered items (filters are active)
              if (grid._virtualScrolling && grid._virtualScrolling.items && grid._virtualScrolling.items.length > 0) {
                loadMoreFilteredItems();
              } else {
                loadMoreItems();
              }
            }
          }
        });
      }, {
        rootMargin: '300px 0px'
      });
      
      // Initial setup
      updateObserver();
      gridObserver.observe(grid);
      
      // Also listen for scroll events as a fallback
      let scrollTimeout;
      window.addEventListener('scroll', () => {
        clearTimeout(scrollTimeout);
        scrollTimeout = setTimeout(() => {
          const rect = grid.getBoundingClientRect();
          const viewportHeight = window.innerHeight;
          
          // If grid is visible and we're near the bottom, load more
          if (rect.top < viewportHeight && rect.bottom > 0 && rect.bottom < viewportHeight + 500) {
            // Check if we have filtered items (filters are active)
            if (grid._virtualScrolling && grid._virtualScrolling.items && grid._virtualScrolling.items.length > 0) {
              loadMoreFilteredItems();
            } else {
              loadMoreItems();
            }
          }
        }, 100);
      });
    });
  }
</script>
<a class="w3-button w3-purple w3-round w3-padding" href="{{ url_for('manager.uploadapp', device_id=device['id']) }}">{{
  _('Upload .star file') }}</a>
<form method="post" id="main_form">
  <label for="name">{{ _('App Selection') }}</label>

  {% macro render_app_list(title, search_id, grid_id, app_list, show_controls=true, show_version=false, is_custom_apps=false) %}
  <div class="app-group">
    <h3 style="display: inline-block; margin-right: 10px;">{{ title }}</h3>
    {% if show_version and system_repo_info and system_repo_info.commit_hash %}
    <span style="font-size: 14px; color: #888;">
      (version: <a href="{{ system_repo_info.commit_url }}" target="_blank" style="color: #4CAF50; text-decoration: none;">{{ system_repo_info.commit_hash }}</a>)
    </span>
    {% endif %}

    {% if show_controls %}
    <!-- Filter and Sort Controls -->
    <div class="filter-sort-controls">
      <div class="filter-sort-controls-inner">

        <input type="search" id="{{ search_id }}" placeholder="{{ _('Search apps') }}"
          onkeyup="searchApps('{{ search_id }}', '{{ grid_id }}')" 
          oninput="searchApps('{{ search_id }}', '{{ grid_id }}')" />

        <label class="control-label">
          <input type="checkbox" id="hide_installed_{{ search_id }}" onchange="toggleInstalledApps('{{ search_id }}')"
            class="control-checkbox">
          {{ _('Hide installed apps') }}
        </label>

        <label class="control-label">
          <input type="checkbox" id="hide_broken_{{ search_id }}" onchange="toggleBrokenApps('{{ search_id }}')"
            class="control-checkbox" checked>
          {{ _('Hide broken apps') }}
        </label>

        <label for="sort_{{ search_id }}" class="control-label">
          {{ _('Sort by:') }}
          <select id="sort_{{ search_id }}" onchange="sortApps('{{ search_id }}')">
            <option value="system" selected>{{ _('Default') }}</option>
            <option value="newest">{{ _('Newest') }}</option>
            <option value="alphabetical">{{ _('Alphabetical (A-Z)') }}</option>
            <option value="rev-alphabetical">{{ _('Alphabetical (Z-A)') }}</option>
          </select>
        </label>
      </div>
    </div>
    {% endif %}

    <div id="{{ grid_id }}" class="app-grid">
      {% for app in app_list %}
      <div class="app-item {% if app.get('broken') %}broken-app{% endif %}" data-value="{{ app['name'] }}" data-installed="{{ app.get('is_installed', false) | lower }}"
        data-date="{{ app.get('date', '') }}" data-name="{{ app['name'] }}" data-broken="{{ app.get('broken', false) | lower }}">
        {% if app.get('is_installed', false) %}
        <div class="installed-badge">{{ _('Installed') }}</div>
        {% endif %}
        
        <!-- Skeleton loader for images -->
        <div class="app-img">
          <div class="skeleton-loader"></div>
          {% if 'preview' in app %}
          <img data-src="{{ url_for('manager.app_preview', filename=app['preview']) }}" 
               alt="{{ app['name'] }}" 
               class="lazy-image"
               {% if app.get('broken') %}style="opacity: 0.4;"{% endif %}>
          {% else %}
          <img data-src="{{ url_for('static', filename='images/not_found.jpg') }}" 
               alt="{{ app['name'] }}" 
               class="lazy-image"
               {% if app.get('broken') %}style="opacity: 0.4;"{% endif %}>
          {% endif %}
        </div>
        
        <p {% if app.get('broken') %}style="opacity: 0.5;"{% endif %}>{{ app['name'] }} - {{ app['summary'] }}</p>
        {% if 'author' in app %}
        <p {% if app.get('broken') %}style="opacity: 0.5;"{% endif %}>{{ _('From') }} {{ app['author'] }}</p>
        {% endif %}
        {% if app.get('broken') %}
        <div style="background-color: #f44336; color: white; padding: 5px 10px; font-weight: bold; border-radius: 3px; font-size: 12px; text-align: center; line-height: 1.3; margin-top: 5px;">
          ❌ {{ _('BROKEN') }}<br>
          <span style="font-size: 10px; font-weight: normal;">{{ app.get('brokenReason', 'Unknown') }}</span>
        </div>
        {% endif %}
        {% if is_custom_apps %}
        <a href="{{ url_for('manager.deleteupload', filename=app['path'].split('/')[-1], device_id=device['id']) }}"
           class="delete-upload-btn"
           onclick="event.stopPropagation(); return confirm('{{ _('Delete this uploaded app?') }}');">
          🗑️ {{ _('Delete') }}
        </a>
        {% endif %}
        {% if config['PRODUCTION'] == '0' and not app.get('path', '').startswith("users/") %}
          {% if app.get('broken') %}
          <button class="unmark-broken-btn" onclick="unmarkAppAsBroken('{{ app.get('fileName', app['name']) }}', event);" style="background-color: #4CAF50; color: white; border: none; padding: 5px 10px; cursor: pointer; margin-top: 5px; font-size: 12px;">{{ _('Unmark Broken') }}</button>
          {% else %}
          <button class="mark-broken-btn" onclick="markAppAsBroken('{{ app.get('fileName', app['name']) }}', event);" style="background-color: #f44336; color: white; border: none; padding: 5px 10px; cursor: pointer; margin-top: 5px; font-size: 12px;">{{ _('Mark Broken') }}</button>
          {% endif %}
        {% endif %}
      </div>
      {% endfor %}
    </div>
  </div>
  {% endmacro %}

  {% if custom_apps_list %}
  {{ render_app_list(_('Custom Apps'), 'custom_search', 'custom_app_grid', custom_apps_list, show_controls=false, is_custom_apps=true) }}

  <hr>
  {% endif %}

  {{ render_app_list(_('System Apps'), 'system_search', 'system_app_grid', apps_list, show_version=true, is_custom_apps=false) }}

  <input type="hidden" name="name" id="selected_app">
  <br>
  <label for="uinterval">{{ _('Render Interval (minutes)') }}</label>
  <input name="uinterval" type="number" id="uinterval" min="0" value="{{ request.form['uinterval'] or 10 }}" required>
  <label for="display_time">{{ _('Display Time (seconds)') }}</label>
  <input name="display_time" type="number" id="display_time" min="0" value="{{ request.form['display_time'] or 0 }}"
    required>

  <label for="notes">{{ _('Notes') }}</label>
  <textarea name="notes" id="notes">{{ request.form['notes'] }}</textarea>

  <input type="submit" value="{{ _('Configure') }}" class="w3-button w3-green" onclick="move()"></input>
</form>


<script>
  document.addEventListener('DOMContentLoaded', function () {
    // Hide loading indicator and show content
    setTimeout(() => {
      document.body.classList.add('content-loaded');
      isInitialLoad = false;
      
      // Initialize virtual scrolling first
      setupVirtualScrolling();
      
      // Initialize lazy loading
      setupLazyLoading();
      
      // Apply initial filters and sorting based on current state
      applyFilters();
    }, 100);

    // Optimized click handlers with event delegation
    document.addEventListener('click', function(e) {
      const appItem = e.target.closest('.app-item');
      if (!appItem) return;

      // Don't allow clicking on broken apps
      if (appItem.classList.contains('broken-app')) {
        return;
      }

      // Remove selection from all items
      document.querySelectorAll('.app-item').forEach(i => i.classList.remove('selected'));
      
      // Add selection to clicked item
      appItem.classList.add('selected');
      document.getElementById('selected_app').value = appItem.getAttribute('data-value');
      
      // Open the form submission in a new tab
      const form = document.getElementById('main_form');
      form.target = '_blank';
      form.submit();
      // Reset target so future submissions work normally
      form.target = '';
    });

    // Enhanced image loading with error handling
    document.addEventListener('load', function(e) {
      if (e.target.classList.contains('lazy-image')) {
        e.target.classList.add('loaded');
        const skeleton = e.target.parentElement.querySelector('.skeleton-loader');
        if (skeleton) {
          skeleton.style.display = 'none';
        }
      }
    }, true);

    document.addEventListener('error', function(e) {
      if (e.target.classList.contains('lazy-image')) {
        // Hide skeleton and show placeholder
        const skeleton = e.target.parentElement.querySelector('.skeleton-loader');
        if (skeleton) {
          skeleton.style.display = 'none';
        }
        e.target.style.display = 'none';
      }
    }, true);
  });

  // Function to mark app as broken (development mode only)
  function markAppAsBroken(appName, event) {
    // Stop the event from bubbling up to the parent div
    event.stopPropagation();
    event.preventDefault();

    if (!confirm("Mark '" + appName + "' as broken? This will add it to broken_apps.txt and prevent it from being installed.")) {
      return;
    }

    fetch("{{ url_for('manager.mark_app_broken', app_name='PLACEHOLDER') }}".replace('PLACEHOLDER', encodeURIComponent(appName)), {
      method: 'POST'
    })
    .then(response => response.json())
    .then(data => {
      if (data.success) {
        alert("App marked as broken successfully!");
        location.reload();
      } else {
        alert("Error: " + data.message);
      }
    })
    .catch(error => {
      console.error('Error:', error);
      alert("Failed to mark app as broken");
    });
  }

  // Function to unmark app as broken (development mode only)
  function unmarkAppAsBroken(appName, event) {
    // Stop the event from bubbling up to the parent div
    event.stopPropagation();
    event.preventDefault();

    if (!confirm("Unmark '" + appName + "' as broken? This will remove it from broken_apps.txt and allow it to be installed.")) {
      return;
    }

    fetch("{{ url_for('manager.unmark_app_broken', app_name='PLACEHOLDER') }}".replace('PLACEHOLDER', encodeURIComponent(appName)), {
      method: 'POST'
    })
    .then(response => response.json())
    .then(data => {
      if (data.success) {
        alert("App unmarked successfully!");
        location.reload();
      } else {
        alert("Error: " + data.message);
      }
    })
    .catch(error => {
      console.error('Error:', error);
      alert("Failed to unmark app");
    });
  }
</script>
{% endblock %}<|MERGE_RESOLUTION|>--- conflicted
+++ resolved
@@ -76,7 +76,6 @@
       return new Date(dateStr);
     };
     
-    
     // Create a copy to avoid mutating the original array
     const itemsCopy = [...items];
     const sortedItems = itemsCopy.sort((a, b) => {
@@ -94,13 +93,8 @@
           return nameB.localeCompare(nameA);
         case 'newest':
           // Convert date strings to Date objects for proper chronological sorting
-<<<<<<< HEAD
           const dateA_obj = parseDate(dateA);
           const dateB_obj = parseDate(dateB);
-=======
-          const dateA_obj = dateA ? new Date(dateA) : new Date(0);
-          const dateB_obj = dateB ? new Date(dateB) : new Date(0);
->>>>>>> 4ef20736
           const dateComparison = dateB_obj.getTime() - dateA_obj.getTime();
           return dateComparison === 0 ? nameA.localeCompare(nameB) : dateComparison;
         case 'system':
