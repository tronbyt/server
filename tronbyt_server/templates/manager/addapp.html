{% extends 'base.html' %}
{% block header %}
<link rel="stylesheet" href="{{ url_for('static', filename='css/addapp-simple.css') }}">
<h1>{% block title %}{{ _('Add App') }}{% endblock %}</h1>
{% endblock %}
{% block content %}
<!-- Loading indicator -->
<div id="loading-indicator" class="loading-container">
  <div class="loading-spinner"></div>
  <p>{{ _('Loading apps...') }}</p>
</div>

<script>
  // Performance optimizations
  let isInitialLoad = true;
  let appItems = [];
  let filteredItems = [];
  let sortType = 'system';
  let searchFilter = '';
  let hideInstalled = false;
  let hideBroken = false;
  let isProcessing = false;

  // Debounce function to limit function calls
  function debounce(func, wait) {
    let timeout;
    return function executedFunction(...args) {
      const later = () => {
        clearTimeout(timeout);
        func(...args);
      };
      clearTimeout(timeout);
      timeout = setTimeout(later, wait);
    };
  }

  // Optimized search with debouncing
  const debouncedSearch = debounce((searchId) => {
    applyFilters();
  }, 100);

  function searchApps(searchId, gridId) {
    debouncedSearch(searchId);
  }

  function toggleInstalledApps(searchId) {
    hideInstalled = document.getElementById('hide_installed_' + searchId).checked;
    applyFilters();
  }

  function toggleBrokenApps(searchId) {
    hideBroken = document.getElementById('hide_broken_' + searchId).checked;
    applyFilters();
  }

  function sortApps(searchId) {
    sortType = document.getElementById('sort_' + searchId).value;
    applyFilters();
  }

  // Optimized sorting function
  function sortItems(items, sortTypeParam = null) {
    const currentSortType = sortTypeParam || sortType;
    
    // Parse date function for newest sort
    const parseDate = (dateStr) => {
      if (!dateStr) return new Date(0);
      // Handle format "YYYY-MM-DD HH:MM"
      const parts = dateStr.split(' ');
      if (parts.length === 2) {
        const [datePart, timePart] = parts;
        const [year, month, day] = datePart.split('-').map(Number);
        const [hour, minute] = timePart.split(':').map(Number);
        return new Date(year, month - 1, day, hour, minute);
      }
      return new Date(dateStr);
    };
    
    // Create a copy to avoid mutating the original array
    const itemsCopy = [...items];
    const sortedItems = itemsCopy.sort((a, b) => {
      const nameA = a.getAttribute('data-name');
      const nameB = b.getAttribute('data-name');
      const installedA = a.getAttribute('data-installed') === 'true';
      const installedB = b.getAttribute('data-installed') === 'true';
      const dateA = a.getAttribute('data-date') || '';
      const dateB = b.getAttribute('data-date') || '';

      switch (currentSortType) {
        case 'alphabetical':
          return nameA.localeCompare(nameB);
        case 'rev-alphabetical':
          return nameB.localeCompare(nameA);
        case 'newest':
          // Convert date strings to Date objects for proper chronological sorting
          const dateA_obj = parseDate(dateA);
          const dateB_obj = parseDate(dateB);
          const dateComparison = dateB_obj.getTime() - dateA_obj.getTime();
          return dateComparison === 0 ? nameA.localeCompare(nameB) : dateComparison;
        case 'system':
        default:
          if (installedA && !installedB) return -1;
          if (!installedA && installedB) return 1;
          return nameA.localeCompare(nameB);
      }
    });
    
    
    return sortedItems;
  }

  // Function to show all items in a grid
  function showAllItems(grid) {
    const allItems = Array.from(grid.getElementsByClassName('app-item'));
    console.log(`Showing all ${allItems.length} items in grid ${grid.id}`);
    allItems.forEach(item => {
      item.style.display = 'block';
    });
  }

  // Robust filtering system that handles all combinations
  function applyFilters() {
    if (isInitialLoad || isProcessing) return;
    
    isProcessing = true;
    
    // Use requestAnimationFrame to batch DOM updates and prevent UI blocking
    requestAnimationFrame(() => {
<<<<<<< HEAD
      const grids = document.querySelectorAll('.app-grid');

      grids.forEach(grid => {
        if (!grid) return;
        const searchId = grid.id.replace('_app_grid', '_search');

        // Get current filter values
        const searchInput = document.getElementById(searchId);
        const currentSearchFilter = searchInput ? searchInput.value.toLowerCase().trim() : '';
        const currentHideInstalled = document.getElementById('hide_installed_' + searchId)?.checked || false;
        const currentHideBroken = document.getElementById('hide_broken_' + searchId)?.checked || false;

        // Get all app items from the grid (including hidden ones)
        const allItems = Array.from(grid.getElementsByClassName('app-item'));

        // Debug logging
        console.log(`Grid: ${grid.id}, Search: "${currentSearchFilter}", HideInstalled: ${currentHideInstalled}, HideBroken: ${currentHideBroken}`);

        // If no search filter and no other filters, show all items
        if (!currentSearchFilter && !currentHideInstalled && !currentHideBroken) {
          console.log('Showing all items - no filters active');
          showAllItems(grid);
          // Reset virtual scrolling state if it exists
          if (grid._virtualScrolling) {
            grid._virtualScrolling.visibleEnd = Math.min(grid._virtualScrolling.ITEMS_PER_PAGE, allItems.length);
            grid._virtualScrolling.isLoading = false;
          }
          return;
        }

        // Filter items based on search and other criteria
        const visibleItems = allItems.filter(item => {
          const isInstalled = item.getAttribute('data-installed') === 'true';
          const isBroken = item.getAttribute('data-broken') === 'true';
          const name = item.getAttribute('data-name').toLowerCase();
          const summary = item.querySelector('p')?.textContent?.toLowerCase() || '';

          // Apply search filter (search both name and summary)
          if (currentSearchFilter && !name.includes(currentSearchFilter) && !summary.includes(currentSearchFilter)) {
            return false;
          }

          // Apply other filters
          if (currentHideInstalled && isInstalled) return false;
          if (currentHideBroken && isBroken) return false;

          return true;
        });
=======
      try {
        const grids = document.querySelectorAll('.app-grid');
        
        grids.forEach(grid => {
          if (!grid) return;
          const searchId = grid.id.replace('_app_grid', '_search');
          
          // Get current filter values
          const searchInput = document.getElementById(searchId);
          const currentSearchFilter = searchInput ? searchInput.value.toLowerCase().trim() : '';
          const currentHideInstalled = document.getElementById('hide_installed_' + searchId)?.checked || false;
          const currentHideBroken = document.getElementById('hide_broken_' + searchId)?.checked || false;
          const currentSortType = document.getElementById('sort_' + searchId)?.value || 'system';

          // Get all app items from the grid
          const allItems = Array.from(grid.getElementsByClassName('app-item'));
          
          // Filter items based on all criteria
          const filteredItems = allItems.filter(item => {
            const isInstalled = item.getAttribute('data-installed') === 'true';
            const isBroken = item.getAttribute('data-broken') === 'true';
            const name = item.getAttribute('data-name').toLowerCase();
            const summary = item.querySelector('p')?.textContent?.toLowerCase() || '';

            // Apply search filter (search both name and summary)
            if (currentSearchFilter && !name.includes(currentSearchFilter) && !summary.includes(currentSearchFilter)) {
              return false;
            }
            
            // Apply hide filters
            if (currentHideInstalled && isInstalled) return false;
            if (currentHideBroken && isBroken) return false;
>>>>>>> dad6ee91

            return true;
          });

          // Sort filtered items
          const sortedItems = sortItems(filteredItems, currentSortType);

          // Use requestAnimationFrame to prevent UI blocking during DOM reordering
          requestAnimationFrame(() => {
            // Batch DOM operations for better performance
            const fragment = document.createDocumentFragment();
            
            // Add sorted items to fragment
            sortedItems.forEach((item, index) => {
              fragment.appendChild(item);
              item.style.display = 'block';
            });
            
            // Append all at once to reduce reflows
            grid.appendChild(fragment);

<<<<<<< HEAD
        // Update virtual scrolling state to work with filtered results
        if (grid._virtualScrolling) {
          // Reset virtual scrolling to work with filtered items
          const filteredItems = sortedItems;
          const ITEMS_PER_PAGE = grid._virtualScrolling.ITEMS_PER_PAGE;

          // Hide items beyond the first page of filtered results
          filteredItems.forEach((item, index) => {
            if (index >= ITEMS_PER_PAGE) {
              item.style.display = 'none';
            }
=======
            // Hide any remaining items that weren't in the filtered list
            allItems.forEach(item => {
              if (!sortedItems.includes(item)) {
                item.style.display = 'none';
              }
            });
>>>>>>> dad6ee91
          });

          // Update virtual scrolling state
          updateVirtualScrolling(grid, sortedItems, currentSearchFilter);

          // Update installed class states
          updateItemStates(allItems);
        });
      } finally {
        isProcessing = false;
      }
    });
  }

  // Update virtual scrolling based on current state
  function updateVirtualScrolling(grid, sortedItems, hasSearchFilter) {
    if (!grid._virtualScrolling) return;
    
    const ITEMS_PER_PAGE = grid._virtualScrolling.ITEMS_PER_PAGE;
    const shouldUseVirtualScrolling = sortedItems.length > ITEMS_PER_PAGE && !hasSearchFilter;
    
    if (shouldUseVirtualScrolling) {
      // Hide items beyond the first page
      sortedItems.forEach((item, index) => {
        if (index >= ITEMS_PER_PAGE) {
          item.style.display = 'none';
        }
      });
      
      // Update virtual scrolling state
      grid._virtualScrolling.visibleEnd = Math.min(ITEMS_PER_PAGE, sortedItems.length);
      grid._virtualScrolling.isLoading = false;
      grid._virtualScrolling.items = sortedItems;
    } else {
      // Show all items
      grid._virtualScrolling.visibleEnd = sortedItems.length;
      grid._virtualScrolling.isLoading = false;
      grid._virtualScrolling.items = sortedItems;
    }
  }

  // Update item states (installed class, etc.)
  function updateItemStates(allItems) {
    allItems.forEach(item => {
      if (!item) return;
      const isInstalled = item.getAttribute('data-installed') === 'true';
      if (isInstalled) {
        item.classList.add('installed');
      } else {
        item.classList.remove('installed');
      }
    });
  }

  // Intersection Observer for lazy loading images
  function setupLazyLoading() {
    const imageObserver = new IntersectionObserver((entries, observer) => {
      entries.forEach(entry => {
        if (entry.isIntersecting) {
          const img = entry.target;
          if (img.dataset.src) {
            img.src = img.dataset.src;
            img.removeAttribute('data-src');
            observer.unobserve(img);
          } else {
            console.warn('Image source is empty or undefined.');
          }
        }
      });
    }, {
      rootMargin: '50px 0px',
      threshold: 0.1
    });

    document.querySelectorAll('img[data-src]').forEach(img => {
      imageObserver.observe(img);
    });
  }

  // Virtual scrolling for large lists (optional optimization)
  function setupVirtualScrolling() {
    const grids = document.querySelectorAll('.app-grid');
    const ITEMS_PER_PAGE = 50; // Load 50 items at a time

    grids.forEach(grid => {
      if (!grid) return;
      const items = Array.from(grid.getElementsByClassName('app-item'));
      if (!items || items.length <= ITEMS_PER_PAGE) return; // Skip if list is small

      let visibleStart = 0;
      let visibleEnd = ITEMS_PER_PAGE;
      let isLoading = false;

      // Store reference to this grid's virtual scrolling state
      grid._virtualScrolling = {
        visibleStart,
        visibleEnd,
        isLoading,
        items,
        ITEMS_PER_PAGE
      };
<<<<<<< HEAD

      // Initially hide items beyond the first page
      if (items && items.length) {
        items.forEach((item, index) => {
          if (!item) return;
          if (index >= ITEMS_PER_PAGE) {
            item.style.display = 'none';
          }
        });
=======
      
      // Initially hide items beyond the first page only for system sort and large lists
      if (items && items.length > ITEMS_PER_PAGE) {
        // Check if we should apply virtual scrolling initially
        const shouldApplyVirtualScrolling = sortType === 'system' || 
          (document.getElementById('system_search') && !document.getElementById('system_search').value.trim());
        
        if (shouldApplyVirtualScrolling) {
          items.forEach((item, index) => {
            if (!item) return;
            if (index >= ITEMS_PER_PAGE) {
              item.style.display = 'none';
            }
          });
        }
>>>>>>> dad6ee91
      }

      // Function to load more items
      function loadMoreItems() {
        if (isLoading || visibleEnd >= items.length) return;

        isLoading = true;
        const nextStart = visibleEnd;
        const nextEnd = Math.min(visibleEnd + ITEMS_PER_PAGE, items.length);
<<<<<<< HEAD

        // Use requestAnimationFrame to batch DOM updates
=======
        
        // Use requestAnimationFrame to batch DOM updates and prevent UI blocking
>>>>>>> dad6ee91
        requestAnimationFrame(() => {
          for (let i = nextStart; i < nextEnd; i++) {
            if (items[i]) {
              items[i].style.display = 'block';
            }
          }
          visibleEnd = nextEnd;
          isLoading = false;

          // Update the stored state
          grid._virtualScrolling.visibleEnd = visibleEnd;
          grid._virtualScrolling.isLoading = isLoading;

          // Re-observe the new last item
          updateObserver();
        });
      }

      // Function to load more items from filtered results
      function loadMoreFilteredItems() {
        if (!grid._virtualScrolling || grid._virtualScrolling.isLoading) return;

        const filteredItems = grid._virtualScrolling.items;
        const currentVisibleEnd = grid._virtualScrolling.visibleEnd;
        const ITEMS_PER_PAGE = grid._virtualScrolling.ITEMS_PER_PAGE;

        if (currentVisibleEnd >= filteredItems.length) return;

        grid._virtualScrolling.isLoading = true;
        const nextStart = currentVisibleEnd;
        const nextEnd = Math.min(currentVisibleEnd + ITEMS_PER_PAGE, filteredItems.length);
<<<<<<< HEAD

        // Use requestAnimationFrame to batch DOM updates
=======
        
        // Use requestAnimationFrame to batch DOM updates and prevent UI blocking
>>>>>>> dad6ee91
        requestAnimationFrame(() => {
          for (let i = nextStart; i < nextEnd; i++) {
            if (filteredItems[i]) {
              filteredItems[i].style.display = 'block';
            }
          }
          grid._virtualScrolling.visibleEnd = nextEnd;
          grid._virtualScrolling.isLoading = false;

          // Re-observe the new last item
          updateObserver();
        });
      }

      // Function to update the observer
      function updateObserver() {
        if (visibleEnd >= items.length) {
          paginationObserver.disconnect();
          return;
        }

        // Observe the last few visible items to ensure we catch scroll events
        const observeStart = Math.max(0, visibleEnd - 3);
        const observeEnd = Math.min(visibleEnd, items.length);

        for (let i = observeStart; i < observeEnd; i++) {
          if (items[i] && items[i].style.display !== 'none') {
            paginationObserver.observe(items[i]);
          }
        }
      }

      // Set up intersection observer for pagination
      const paginationObserver = new IntersectionObserver((entries) => {
        entries.forEach(entry => {
          if (entry.isIntersecting) {
            // Check if we have filtered items (filters are active)
            if (grid._virtualScrolling && grid._virtualScrolling.items && grid._virtualScrolling.items.length > 0) {
              loadMoreFilteredItems();
            } else {
              loadMoreItems();
            }
          }
        });
      }, {
        rootMargin: '200px 0px' // Increased margin to trigger earlier
      });

      // Also observe the grid container for scroll events
      const gridObserver = new IntersectionObserver((entries) => {
        entries.forEach(entry => {
          if (entry.isIntersecting) {
            // Check if we're near the bottom and need to load more
            const rect = entry.boundingClientRect;
            const viewportHeight = window.innerHeight;

            // If the grid is visible and we're near the bottom, load more
            if (rect.bottom < viewportHeight + 300) {
              // Check if we have filtered items (filters are active)
              if (grid._virtualScrolling && grid._virtualScrolling.items && grid._virtualScrolling.items.length > 0) {
                loadMoreFilteredItems();
              } else {
                loadMoreItems();
              }
            }
          }
        });
      }, {
        rootMargin: '300px 0px'
      });

      // Initial setup
      updateObserver();
      gridObserver.observe(grid);

      // Also listen for scroll events as a fallback
      let scrollTimeout;
      window.addEventListener('scroll', () => {
        clearTimeout(scrollTimeout);
        scrollTimeout = setTimeout(() => {
          const rect = grid.getBoundingClientRect();
          const viewportHeight = window.innerHeight;

          // If grid is visible and we're near the bottom, load more
          if (rect.top < viewportHeight && rect.bottom > 0 && rect.bottom < viewportHeight + 500) {
            // Check if we have filtered items (filters are active)
            if (grid._virtualScrolling && grid._virtualScrolling.items && grid._virtualScrolling.items.length > 0) {
              loadMoreFilteredItems();
            } else {
              loadMoreItems();
            }
          }
        }, 100);
      });
    });
  }
</script>
<a class="w3-button w3-purple w3-round w3-padding" href="{{ url_for('uploadapp', device_id=device.id) }}">{{
  _('Upload .star file') }}</a>
<form method="post" id="main_form">
  <label for="name">{{ _('App Selection') }}</label>

  {% macro render_app_list(title, search_id, grid_id, app_list, show_controls=true, show_version=false, is_custom_apps=false) %}
  <div class="app-group">
    <h3 style="display: inline-block; margin-right: 10px;">{{ title }}</h3>
    {% if show_version and system_repo_info and system_repo_info.commit_hash %}
    <span style="font-size: 14px; color: #888;">
      (version: <a href="{{ system_repo_info.commit_url }}" target="_blank" style="color: #4CAF50; text-decoration: none;">{{ system_repo_info.commit_hash }}</a>)
    </span>
    {% endif %}

    {% if show_controls %}
    <!-- Filter and Sort Controls -->
    <div class="filter-sort-controls">
      <div class="filter-sort-controls-inner">

        <input type="search" id="{{ search_id }}" placeholder="{{ _('Search apps') }}"
          onkeyup="searchApps('{{ search_id }}', '{{ grid_id }}')"
          oninput="searchApps('{{ search_id }}', '{{ grid_id }}')" />

        <label class="control-label">
          <input type="checkbox" id="hide_installed_{{ search_id }}" onchange="toggleInstalledApps('{{ search_id }}')"
            class="control-checkbox">
          {{ _('Hide installed apps') }}
        </label>

        <label class="control-label">
          <input type="checkbox" id="hide_broken_{{ search_id }}" onchange="toggleBrokenApps('{{ search_id }}')"
            class="control-checkbox" checked>
          {{ _('Hide broken apps') }}
        </label>

        <label for="sort_{{ search_id }}" class="control-label">
          {{ _('Sort by:') }}
          <select id="sort_{{ search_id }}" onchange="sortApps('{{ search_id }}')">
            <option value="system" selected>{{ _('Default') }}</option>
            <option value="newest">{{ _('Newest') }}</option>
            <option value="alphabetical">{{ _('Alphabetical (A-Z)') }}</option>
            <option value="rev-alphabetical">{{ _('Alphabetical (Z-A)') }}</option>
          </select>
        </label>
      </div>
    </div>
    {% endif %}

    <div id="{{ grid_id }}" class="app-grid">
      {% for app in app_list %}
      <div class="app-item {% if app.broken %}broken-app{% endif %}" data-value="{{ app.name }}" data-installed="{{ app.is_installed | default(false) | lower }}"
        data-date="{{ app.date or '' }}" data-name="{{ app.name }}" data-broken="{{ app.broken | default(false) | lower }}">
        {% if app.get('is_installed', false) %}
        <div class="installed-badge">{{ _('Installed') }}</div>
        {% endif %}

        <!-- Skeleton loader for images -->
        <div class="app-img">
          <div class="skeleton-loader"></div>
          {% if 'preview' in app %}
          <img data-src="{{ url_for('app_preview', filename=app.preview) }}"
               alt="{{ app['name'] }}"
               class="lazy-image"
               {% if app.get('broken') %}style="opacity: 0.4;"{% endif %}>
          {% else %}
          <img data-src="{{ url_for('static', path='images/not_found.jpg') }}"
               alt="{{ app['name'] }}"
               class="lazy-image"
               {% if app.get('broken') %}style="opacity: 0.4;"{% endif %}>
          {% endif %}
        </div>

        <p {% if app.get('broken') %}style="opacity: 0.5;"{% endif %}>{{ app['name'] }} - {{ app['summary'] }}</p>
        {% if 'author' in app %}
        <p {% if app.broken %}style="opacity: 0.5;"{% endif %}>{{ _('From') }} {{ app.author }}</p>
        {% endif %}
        {% if app.broken %}
        <div style="background-color: #f44336; color: white; padding: 5px 10px; font-weight: bold; border-radius: 3px; font-size: 12px; text-align: center; line-height: 1.3; margin-top: 5px;">
          ❌ {{ _('BROKEN') }}<br>
          <span style="font-size: 10px; font-weight: normal;">{{ app.brokenReason or 'Unknown' }}</span>
        </div>
        {% endif %}
        {% if is_custom_apps %}
        <a href="{{ url_for('deleteupload', filename=app.path.split('/')[-1], device_id=device.id) }}"
           class="delete-upload-btn"
           onclick="event.stopPropagation(); return confirm('{{ _('Delete this uploaded app?') }}');">
          🗑️ {{ _('Delete') }}
        </a>
        {% endif %}
        {% if settings.PRODUCTION == '0' and not app.path.startswith("users/") %}
          {% if app.broken %}
          <button class="unmark-broken-btn" onclick="unmarkAppAsBroken('{{ app.fileName or app.name }}', event);" style="background-color: #4CAF50; color: white; border: none; padding: 5px 10px; cursor: pointer; margin-top: 5px; font-size: 12px;">{{ _('Unmark Broken') }}</button>
          {% else %}
          <button class="mark-broken-btn" onclick="markAppAsBroken('{{ app.fileName or app.name }}', event);" style="background-color: #f44336; color: white; border: none; padding: 5px 10px; cursor: pointer; margin-top: 5px; font-size: 12px;">{{ _('Mark Broken') }}</button>
          {% endif %}
        {% endif %}
      </div>
      {% endfor %}
    </div>
  </div>
  {% endmacro %}

  {% if custom_apps_list %}
  {{ render_app_list(_('Custom Apps'), 'custom_search', 'custom_app_grid', custom_apps_list, show_controls=false, is_custom_apps=true) }}

  <hr>
  {% endif %}

  {{ render_app_list(_('System Apps'), 'system_search', 'system_app_grid', apps_list, show_version=true, is_custom_apps=false) }}

  <input type="hidden" name="name" id="selected_app">
  <br>
  <label for="uinterval">{{ _('Render Interval (minutes)') }}</label>
  <input name="uinterval" type="number" id="uinterval" min="0" value="10" required>
  <label for="display_time">{{ _('Display Time (seconds)') }}</label>
  <input name="display_time" type="number" id="display_time" min="0" value="0" required>

  <label for="notes">{{ _('Notes') }}</label>
  <textarea name="notes" id="notes"></textarea>

  <input type="submit" value="{{ _('Configure') }}" class="w3-button w3-green" onclick="move()"></input>
</form>


<script>
  document.addEventListener('DOMContentLoaded', function () {
    // Hide loading indicator and show content
    setTimeout(() => {
      document.body.classList.add('content-loaded');
      isInitialLoad = false;
<<<<<<< HEAD

      // Apply initial filters (including the default "hide broken apps" filter)
=======
      
      // Initialize virtual scrolling first
      setupVirtualScrolling();
      
      // Initialize lazy loading
      setupLazyLoading();
      
      // Apply initial filters and sorting based on current state
>>>>>>> dad6ee91
      applyFilters();
    }, 100);

    // Optimized click handlers with event delegation
    document.addEventListener('click', function(e) {
      const appItem = e.target.closest('.app-item');
      if (!appItem) return;

      // Don't allow clicking on broken apps
      if (appItem.classList.contains('broken-app')) {
        return;
      }

      // Remove selection from all items
      document.querySelectorAll('.app-item').forEach(i => i.classList.remove('selected'));

      // Add selection to clicked item
      appItem.classList.add('selected');
      document.getElementById('selected_app').value = appItem.getAttribute('data-value');

      // Open the form submission in a new tab
      const form = document.getElementById('main_form');
      form.target = '_blank';
      form.submit();
      // Reset target so future submissions work normally
      form.target = '';
    });

    // Enhanced image loading with error handling
    document.addEventListener('load', function(e) {
      if (e.target.classList.contains('lazy-image')) {
        e.target.classList.add('loaded');
        const skeleton = e.target.parentElement.querySelector('.skeleton-loader');
        if (skeleton) {
          skeleton.style.display = 'none';
        }
      }
    }, true);

    document.addEventListener('error', function(e) {
      if (e.target.classList.contains('lazy-image')) {
        // Hide skeleton and show placeholder
        const skeleton = e.target.parentElement.querySelector('.skeleton-loader');
        if (skeleton) {
          skeleton.style.display = 'none';
        }
        e.target.style.display = 'none';
      }
    }, true);
  });

  // Function to mark app as broken (development mode only)
  function markAppAsBroken(appName, event) {
    // Stop the event from bubbling up to the parent div
    event.stopPropagation();
    event.preventDefault();

    if (!confirm("Mark '" + appName + "' as broken? This will add it to broken_apps.txt and prevent it from being installed.")) {
      return;
    }

    fetch("{{ url_for('mark_app_broken', app_name='PLACEHOLDER') }}".replace('PLACEHOLDER', encodeURIComponent(appName)), {
      method: 'POST'
    })
    .then(response => response.json())
    .then(data => {
      if (data.success) {
        alert("App marked as broken successfully!");
        location.reload();
      } else {
        alert("Error: " + data.message);
      }
    })
    .catch(error => {
      console.error('Error:', error);
      alert("Failed to mark app as broken");
    });
  }

  // Function to unmark app as broken (development mode only)
  function unmarkAppAsBroken(appName, event) {
    // Stop the event from bubbling up to the parent div
    event.stopPropagation();
    event.preventDefault();

    if (!confirm("Unmark '" + appName + "' as broken? This will remove it from broken_apps.txt and allow it to be installed.")) {
      return;
    }

    fetch("{{ url_for('unmark_app_broken', app_name='PLACEHOLDER') }}".replace('PLACEHOLDER', encodeURIComponent(appName)), {
      method: 'POST'
    })
    .then(response => response.json())
    .then(data => {
      if (data.success) {
        alert("App unmarked successfully!");
        location.reload();
      } else {
        alert("Error: " + data.message);
      }
    })
    .catch(error => {
      console.error('Error:', error);
      alert("Failed to unmark app");
    });
  }
</script>
{% endblock %}<|MERGE_RESOLUTION|>--- conflicted
+++ resolved
@@ -1,6 +1,6 @@
 {% extends 'base.html' %}
 {% block header %}
-<link rel="stylesheet" href="{{ url_for('static', filename='css/addapp-simple.css') }}">
+<link rel="stylesheet" href="{{ url_for('static', path='css/addapp-simple.css') }}">
 <h1>{% block title %}{{ _('Add App') }}{% endblock %}</h1>
 {% endblock %}
 {% block content %}
@@ -61,7 +61,7 @@
   // Optimized sorting function
   function sortItems(items, sortTypeParam = null) {
     const currentSortType = sortTypeParam || sortType;
-    
+
     // Parse date function for newest sort
     const parseDate = (dateStr) => {
       if (!dateStr) return new Date(0);
@@ -75,7 +75,7 @@
       }
       return new Date(dateStr);
     };
-    
+
     // Create a copy to avoid mutating the original array
     const itemsCopy = [...items];
     const sortedItems = itemsCopy.sort((a, b) => {
@@ -104,8 +104,8 @@
           return nameA.localeCompare(nameB);
       }
     });
-    
-    
+
+
     return sortedItems;
   }
 
@@ -121,68 +121,18 @@
   // Robust filtering system that handles all combinations
   function applyFilters() {
     if (isInitialLoad || isProcessing) return;
-    
+
     isProcessing = true;
-    
+
     // Use requestAnimationFrame to batch DOM updates and prevent UI blocking
     requestAnimationFrame(() => {
-<<<<<<< HEAD
-      const grids = document.querySelectorAll('.app-grid');
-
-      grids.forEach(grid => {
-        if (!grid) return;
-        const searchId = grid.id.replace('_app_grid', '_search');
-
-        // Get current filter values
-        const searchInput = document.getElementById(searchId);
-        const currentSearchFilter = searchInput ? searchInput.value.toLowerCase().trim() : '';
-        const currentHideInstalled = document.getElementById('hide_installed_' + searchId)?.checked || false;
-        const currentHideBroken = document.getElementById('hide_broken_' + searchId)?.checked || false;
-
-        // Get all app items from the grid (including hidden ones)
-        const allItems = Array.from(grid.getElementsByClassName('app-item'));
-
-        // Debug logging
-        console.log(`Grid: ${grid.id}, Search: "${currentSearchFilter}", HideInstalled: ${currentHideInstalled}, HideBroken: ${currentHideBroken}`);
-
-        // If no search filter and no other filters, show all items
-        if (!currentSearchFilter && !currentHideInstalled && !currentHideBroken) {
-          console.log('Showing all items - no filters active');
-          showAllItems(grid);
-          // Reset virtual scrolling state if it exists
-          if (grid._virtualScrolling) {
-            grid._virtualScrolling.visibleEnd = Math.min(grid._virtualScrolling.ITEMS_PER_PAGE, allItems.length);
-            grid._virtualScrolling.isLoading = false;
-          }
-          return;
-        }
-
-        // Filter items based on search and other criteria
-        const visibleItems = allItems.filter(item => {
-          const isInstalled = item.getAttribute('data-installed') === 'true';
-          const isBroken = item.getAttribute('data-broken') === 'true';
-          const name = item.getAttribute('data-name').toLowerCase();
-          const summary = item.querySelector('p')?.textContent?.toLowerCase() || '';
-
-          // Apply search filter (search both name and summary)
-          if (currentSearchFilter && !name.includes(currentSearchFilter) && !summary.includes(currentSearchFilter)) {
-            return false;
-          }
-
-          // Apply other filters
-          if (currentHideInstalled && isInstalled) return false;
-          if (currentHideBroken && isBroken) return false;
-
-          return true;
-        });
-=======
       try {
         const grids = document.querySelectorAll('.app-grid');
-        
+
         grids.forEach(grid => {
           if (!grid) return;
           const searchId = grid.id.replace('_app_grid', '_search');
-          
+
           // Get current filter values
           const searchInput = document.getElementById(searchId);
           const currentSearchFilter = searchInput ? searchInput.value.toLowerCase().trim() : '';
@@ -192,7 +142,7 @@
 
           // Get all app items from the grid
           const allItems = Array.from(grid.getElementsByClassName('app-item'));
-          
+
           // Filter items based on all criteria
           const filteredItems = allItems.filter(item => {
             const isInstalled = item.getAttribute('data-installed') === 'true';
@@ -204,11 +154,10 @@
             if (currentSearchFilter && !name.includes(currentSearchFilter) && !summary.includes(currentSearchFilter)) {
               return false;
             }
-            
+
             // Apply hide filters
             if (currentHideInstalled && isInstalled) return false;
             if (currentHideBroken && isBroken) return false;
->>>>>>> dad6ee91
 
             return true;
           });
@@ -220,36 +169,22 @@
           requestAnimationFrame(() => {
             // Batch DOM operations for better performance
             const fragment = document.createDocumentFragment();
-            
+
             // Add sorted items to fragment
             sortedItems.forEach((item, index) => {
               fragment.appendChild(item);
               item.style.display = 'block';
             });
-            
+
             // Append all at once to reduce reflows
             grid.appendChild(fragment);
 
-<<<<<<< HEAD
-        // Update virtual scrolling state to work with filtered results
-        if (grid._virtualScrolling) {
-          // Reset virtual scrolling to work with filtered items
-          const filteredItems = sortedItems;
-          const ITEMS_PER_PAGE = grid._virtualScrolling.ITEMS_PER_PAGE;
-
-          // Hide items beyond the first page of filtered results
-          filteredItems.forEach((item, index) => {
-            if (index >= ITEMS_PER_PAGE) {
-              item.style.display = 'none';
-            }
-=======
             // Hide any remaining items that weren't in the filtered list
             allItems.forEach(item => {
               if (!sortedItems.includes(item)) {
                 item.style.display = 'none';
               }
             });
->>>>>>> dad6ee91
           });
 
           // Update virtual scrolling state
@@ -267,10 +202,10 @@
   // Update virtual scrolling based on current state
   function updateVirtualScrolling(grid, sortedItems, hasSearchFilter) {
     if (!grid._virtualScrolling) return;
-    
+
     const ITEMS_PER_PAGE = grid._virtualScrolling.ITEMS_PER_PAGE;
     const shouldUseVirtualScrolling = sortedItems.length > ITEMS_PER_PAGE && !hasSearchFilter;
-    
+
     if (shouldUseVirtualScrolling) {
       // Hide items beyond the first page
       sortedItems.forEach((item, index) => {
@@ -278,7 +213,7 @@
           item.style.display = 'none';
         }
       });
-      
+
       // Update virtual scrolling state
       grid._virtualScrolling.visibleEnd = Math.min(ITEMS_PER_PAGE, sortedItems.length);
       grid._virtualScrolling.isLoading = false;
@@ -351,24 +286,13 @@
         items,
         ITEMS_PER_PAGE
       };
-<<<<<<< HEAD
-
-      // Initially hide items beyond the first page
-      if (items && items.length) {
-        items.forEach((item, index) => {
-          if (!item) return;
-          if (index >= ITEMS_PER_PAGE) {
-            item.style.display = 'none';
-          }
-        });
-=======
-      
+
       // Initially hide items beyond the first page only for system sort and large lists
       if (items && items.length > ITEMS_PER_PAGE) {
         // Check if we should apply virtual scrolling initially
-        const shouldApplyVirtualScrolling = sortType === 'system' || 
+        const shouldApplyVirtualScrolling = sortType === 'system' ||
           (document.getElementById('system_search') && !document.getElementById('system_search').value.trim());
-        
+
         if (shouldApplyVirtualScrolling) {
           items.forEach((item, index) => {
             if (!item) return;
@@ -377,7 +301,6 @@
             }
           });
         }
->>>>>>> dad6ee91
       }
 
       // Function to load more items
@@ -387,13 +310,8 @@
         isLoading = true;
         const nextStart = visibleEnd;
         const nextEnd = Math.min(visibleEnd + ITEMS_PER_PAGE, items.length);
-<<<<<<< HEAD
-
-        // Use requestAnimationFrame to batch DOM updates
-=======
-        
+
         // Use requestAnimationFrame to batch DOM updates and prevent UI blocking
->>>>>>> dad6ee91
         requestAnimationFrame(() => {
           for (let i = nextStart; i < nextEnd; i++) {
             if (items[i]) {
@@ -425,13 +343,8 @@
         grid._virtualScrolling.isLoading = true;
         const nextStart = currentVisibleEnd;
         const nextEnd = Math.min(currentVisibleEnd + ITEMS_PER_PAGE, filteredItems.length);
-<<<<<<< HEAD
-
-        // Use requestAnimationFrame to batch DOM updates
-=======
-        
+
         // Use requestAnimationFrame to batch DOM updates and prevent UI blocking
->>>>>>> dad6ee91
         requestAnimationFrame(() => {
           for (let i = nextStart; i < nextEnd; i++) {
             if (filteredItems[i]) {
@@ -529,7 +442,7 @@
     });
   }
 </script>
-<a class="w3-button w3-purple w3-round w3-padding" href="{{ url_for('uploadapp', device_id=device.id) }}">{{
+<a class="w3-button w3-purple w3-round w3-padding" href="{{ url_for('uploadapp', device_id=device['id']) }}">{{
   _('Upload .star file') }}</a>
 <form method="post" id="main_form">
   <label for="name">{{ _('App Selection') }}</label>
@@ -579,8 +492,8 @@
 
     <div id="{{ grid_id }}" class="app-grid">
       {% for app in app_list %}
-      <div class="app-item {% if app.broken %}broken-app{% endif %}" data-value="{{ app.name }}" data-installed="{{ app.is_installed | default(false) | lower }}"
-        data-date="{{ app.date or '' }}" data-name="{{ app.name }}" data-broken="{{ app.broken | default(false) | lower }}">
+      <div class="app-item {% if app.get('broken') %}broken-app{% endif %}" data-value="{{ app['name'] }}" data-installed="{{ app.get('is_installed', false) | lower }}"
+        data-date="{{ app.get('date', '') }}" data-name="{{ app['name'] }}" data-broken="{{ app.get('broken', false) | lower }}">
         {% if app.get('is_installed', false) %}
         <div class="installed-badge">{{ _('Installed') }}</div>
         {% endif %}
@@ -589,7 +502,7 @@
         <div class="app-img">
           <div class="skeleton-loader"></div>
           {% if 'preview' in app %}
-          <img data-src="{{ url_for('app_preview', filename=app.preview) }}"
+          <img data-src="{{ url_for('app_preview', filename=app['preview']) }}"
                alt="{{ app['name'] }}"
                class="lazy-image"
                {% if app.get('broken') %}style="opacity: 0.4;"{% endif %}>
@@ -603,26 +516,26 @@
 
         <p {% if app.get('broken') %}style="opacity: 0.5;"{% endif %}>{{ app['name'] }} - {{ app['summary'] }}</p>
         {% if 'author' in app %}
-        <p {% if app.broken %}style="opacity: 0.5;"{% endif %}>{{ _('From') }} {{ app.author }}</p>
+        <p {% if app.get('broken') %}style="opacity: 0.5;"{% endif %}>{{ _('From') }} {{ app['author'] }}</p>
         {% endif %}
-        {% if app.broken %}
+        {% if app.get('broken') %}
         <div style="background-color: #f44336; color: white; padding: 5px 10px; font-weight: bold; border-radius: 3px; font-size: 12px; text-align: center; line-height: 1.3; margin-top: 5px;">
           ❌ {{ _('BROKEN') }}<br>
-          <span style="font-size: 10px; font-weight: normal;">{{ app.brokenReason or 'Unknown' }}</span>
+          <span style="font-size: 10px; font-weight: normal;">{{ app.get('brokenReason', 'Unknown') }}</span>
         </div>
         {% endif %}
         {% if is_custom_apps %}
-        <a href="{{ url_for('deleteupload', filename=app.path.split('/')[-1], device_id=device.id) }}"
+        <a href="{{ url_for('deleteupload', filename=app['path'].split('/')[-1], device_id=device['id']) }}"
            class="delete-upload-btn"
            onclick="event.stopPropagation(); return confirm('{{ _('Delete this uploaded app?') }}');">
           🗑️ {{ _('Delete') }}
         </a>
         {% endif %}
-        {% if settings.PRODUCTION == '0' and not app.path.startswith("users/") %}
-          {% if app.broken %}
-          <button class="unmark-broken-btn" onclick="unmarkAppAsBroken('{{ app.fileName or app.name }}', event);" style="background-color: #4CAF50; color: white; border: none; padding: 5px 10px; cursor: pointer; margin-top: 5px; font-size: 12px;">{{ _('Unmark Broken') }}</button>
+        {% if config['PRODUCTION'] == '0' and not app.get('path', '').startswith("users/") %}
+          {% if app.get('broken') %}
+          <button class="unmark-broken-btn" onclick="unmarkAppAsBroken('{{ app.get('fileName', app['name']) }}', event);" style="background-color: #4CAF50; color: white; border: none; padding: 5px 10px; cursor: pointer; margin-top: 5px; font-size: 12px;">{{ _('Unmark Broken') }}</button>
           {% else %}
-          <button class="mark-broken-btn" onclick="markAppAsBroken('{{ app.fileName or app.name }}', event);" style="background-color: #f44336; color: white; border: none; padding: 5px 10px; cursor: pointer; margin-top: 5px; font-size: 12px;">{{ _('Mark Broken') }}</button>
+          <button class="mark-broken-btn" onclick="markAppAsBroken('{{ app.get('fileName', app['name']) }}', event);" style="background-color: #f44336; color: white; border: none; padding: 5px 10px; cursor: pointer; margin-top: 5px; font-size: 12px;">{{ _('Mark Broken') }}</button>
           {% endif %}
         {% endif %}
       </div>
@@ -642,12 +555,13 @@
   <input type="hidden" name="name" id="selected_app">
   <br>
   <label for="uinterval">{{ _('Render Interval (minutes)') }}</label>
-  <input name="uinterval" type="number" id="uinterval" min="0" value="10" required>
+  <input name="uinterval" type="number" id="uinterval" min="0" value="{{ request.form['uinterval'] or 10 }}" required>
   <label for="display_time">{{ _('Display Time (seconds)') }}</label>
-  <input name="display_time" type="number" id="display_time" min="0" value="0" required>
+  <input name="display_time" type="number" id="display_time" min="0" value="{{ request.form['display_time'] or 0 }}"
+    required>
 
   <label for="notes">{{ _('Notes') }}</label>
-  <textarea name="notes" id="notes"></textarea>
+  <textarea name="notes" id="notes">{{ request.form['notes'] }}</textarea>
 
   <input type="submit" value="{{ _('Configure') }}" class="w3-button w3-green" onclick="move()"></input>
 </form>
@@ -659,19 +573,14 @@
     setTimeout(() => {
       document.body.classList.add('content-loaded');
       isInitialLoad = false;
-<<<<<<< HEAD
-
-      // Apply initial filters (including the default "hide broken apps" filter)
-=======
-      
+
       // Initialize virtual scrolling first
       setupVirtualScrolling();
-      
+
       // Initialize lazy loading
       setupLazyLoading();
-      
+
       // Apply initial filters and sorting based on current state
->>>>>>> dad6ee91
       applyFilters();
     }, 100);
 
