{% extends 'base.html' %}
{% block header %}
<<<<<<< HEAD
<script src="{{ url_for('static', path='js/location.js') }}"></script>
<div style="display: flex; justify-content: space-between; align-items: center; flex-wrap: wrap; gap: 10px;">
  <h1 class="page-title" style="margin: 0;">{% block title %}{{ _('Edit Device') }}: "{{ device['name'] }}"{% endblock %}</h1>
  <div id="header-buttons"></div>
=======
<script src="{{ url_for('static', filename='js/location.js') }}"></script>
<div style="display: flex; justify-content: space-between; align-items: center; flex-wrap: wrap; gap: 15px; margin-bottom: 10px; width: 100%;">
  <h1 class="page-title" style="margin: 0; font-size: 1.5em;">{% block title %}{{ _('Edit Device') }}: "{{ device['name'] }}"{% endblock %}</h1>
  <div id="header-buttons" style="display: flex; gap: 8px; align-items: center;"></div>
>>>>>>> 8f9bf923
</div>
<style>
  .form-container {
    max-width: 800px;
    margin: 0 auto;
    padding: 20px;
    background-color: #1e1e1e;
    border-radius: 8px;
    box-shadow: 0 4px 8px rgba(0, 0, 0, 0.5);
  }

  .form-container h2 {
    margin-bottom: 20px;
    font-size: 1.5rem;
    color: #ffffff;
  }

  .form-group {
    margin-bottom: 15px;
  }

  .form-group label {
    display: block;
    font-weight: bold;
    margin-bottom: 5px;
    color: #b0b0b0;
  }

  .form-group input,
  .form-group select,
  .form-group textarea {
    width: 100%;
    padding: 10px;
    border: 1px solid #444;
    border-radius: 4px;
    font-size: 1rem;
    background-color: #2a2a2a;
    color: #e0e0e0;
  }

  .form-group input[type="range"] {
    width: calc(100% - 50px);
    display: inline-block;
    vertical-align: middle;
  }

  .form-group output {
    display: inline-block;
    width: 50px;
    text-align: center;
    font-weight: bold;
    color: #ffffff;
  }

  .form-actions {
    display: flex;
    justify-content: space-between;
    margin-top: 20px;
  }

  .form-actions .w3-button {
    padding: 10px 20px;
    font-size: 1rem;
  }

  .config-links {
    margin-top: 30px;
    text-align: center;
  }

  .config-links a {
    margin: 0 10px;
  }


  small {
    color: #888;
  }

  /* Brightness button panel styles */
  .brightness-panel {
    display: flex;
    gap: 6px;
    margin-top: 8px;
    max-width: 300px;
  }

  .brightness-btn {
    flex: 0 0 40px;
    padding: 8px 4px;
    border: 2px solid #444;
    cursor: pointer;
    border-radius: 4px;
    font-weight: bold;
    transition: all 0.2s;
    font-size: 14px;
  }

  /* Progressively brighter backgrounds for dark theme (update page default) */
  .brightness-btn[data-brightness="0"] { background-color: #1a1a1a; color: #666; border-color: #222; }
  .brightness-btn[data-brightness="1"] { background-color: #333; color: #aaa; border-color: #444; }
  .brightness-btn[data-brightness="2"] { background-color: #555; color: #ccc; border-color: #666; }
  .brightness-btn[data-brightness="3"] { background-color: #777; color: #eee; border-color: #888; }
  .brightness-btn[data-brightness="4"] { background-color: #999; color: #fff; border-color: #aaa; }
  .brightness-btn[data-brightness="5"] { background-color: #bbb; color: #fff; border-color: #ccc; }

  .brightness-btn:hover {
    transform: scale(1.05);
    box-shadow: 0 2px 4px rgba(255,255,255,0.2);
  }

  .brightness-btn.active {
    border-color: #377ba8;
    border-width: 3px;
    box-shadow: 0 0 8px rgba(55, 123, 168, 0.5);
  }
</style>
<script>
  function setBrightnessUpdate(brightness) {
    document.getElementById('brightness').value = brightness;
    const buttons = document.querySelectorAll('#brightness-panel .brightness-btn');
    buttons.forEach(btn => {
      if (parseInt(btn.dataset.brightness) === parseInt(brightness)) {
        btn.classList.add('active');
      } else {
        btn.classList.remove('active');
      }
    });
  }

  function setNightBrightnessUpdate(brightness) {
    document.getElementById('night_brightness').value = brightness;
    const buttons = document.querySelectorAll('#night-brightness-panel .brightness-btn');
    buttons.forEach(btn => {
      if (parseInt(btn.dataset.brightness) === parseInt(brightness)) {
        btn.classList.add('active');
      } else {
        btn.classList.remove('active');
      }
    });
  }

  function setDimBrightnessUpdate(brightness) {
    document.getElementById('dim_brightness').value = brightness;
    const buttons = document.querySelectorAll('#dim-brightness-panel .brightness-btn');
    buttons.forEach(btn => {
      if (parseInt(btn.dataset.brightness) === parseInt(brightness)) {
        btn.classList.add('active');
      } else {
        btn.classList.remove('active');
      }
    });
  }

  // Move buttons to header on page load
  document.addEventListener('DOMContentLoaded', function() {
    const headerButtons = document.getElementById('header-buttons');
    const form = document.getElementById('device-form');

    // Create Save button
    const saveBtn = document.createElement('button');
    saveBtn.type = 'button';
    saveBtn.className = 'w3-button w3-green';
    saveBtn.textContent = '{{ _('Save') }}';
    saveBtn.style.cssText = 'padding: 8px 16px; font-size: 14px; margin-right: 8px;';
    saveBtn.onclick = function() {
      if (confirm('{{ _('Save device settings?') }}')) {
        form.submit();
      }
    };

    // Create Delete button
    const deleteBtn = document.createElement('button');
    deleteBtn.type = 'button';
    deleteBtn.className = 'w3-button w3-red';
    deleteBtn.textContent = '{{ _('Delete') }}';
    deleteBtn.style.cssText = 'padding: 8px 16px; font-size: 14px;';
    deleteBtn.onclick = function() {
<<<<<<< HEAD
      if (confirm('{{ _('Delete device and ALL apps?') }}')) {
        form.action = "{{ url_for('delete', device_id=device.id) }}";
=======
      if (confirm('{{ _('Delete device and ALL apps? This action cannot be undone.') }}')) {
        form.action = "{{ url_for('manager.delete', device_id=device['id']) }}";
>>>>>>> 8f9bf923
        form.method = 'post';
        form.submit();
      }
    };

    headerButtons.appendChild(saveBtn);
    headerButtons.appendChild(deleteBtn);
  });
</script>
{% endblock %}
{% block content %}
<<<<<<< HEAD
<div class="form-container">
  <form method="post" id="device-form">
    <div class="form-group">
      <label for="name">{{ _('Name') }}</label>
      <input name="name" id="name" value="{{ device.name }}" required>
    </div>

    <div class="form-group">
      <label for="device_type">{{ _('Device Type') }}</label>
      <select name="device_type" id="device_type">
        <option value="tidbyt_gen1" {% if device.type=='tidbyt_gen1' %}selected{% endif %}>Tidbyt Gen1</option>
        <option value="tidbyt_gen2" {% if device.type=='tidbyt_gen2' %}selected{% endif %}>Tidbyt Gen2</option>
        <option value="pixoticker" {% if device.type=='pixoticker' %}selected{% endif %}>Pixoticker</option>
        <option value="tronbyt_s3" {% if device.type=='tronbyt_s3' %}selected{% endif %}>Tronbyt S3</option>
        <option value="tronbyt_s3_wide" {% if device.type=='tronbyt_s3_wide' %}selected{% endif %}>Tronbyt S3 Wide</option>
        <option value="raspberrypi" {% if device.type=='raspberrypi' %}selected{% endif %}>Raspberry Pi</option>
        <option value="other" {% if device.type=='other' %}selected{% endif %}>Other</option>
      </select>
    </div>

    <div class="form-group">
      <label for="img_url">{{ _('Image URL') }}</label>
      <div style="display: flex; gap: 10px; align-items: center;">
        <input name="img_url" id="img_url" value="{{ device.img_url }}" style="flex: 1;"
          oninput="updateCurlCommand()">
        <button type="button" class="w3-button w3-small w3-gray" onclick="resetImgUrl()"
          title="{{ _('Reset to default') }}">{{ _('Reset to Default') }}</button>
      </div>

      <label for="ws_url" style="margin-top: 10px;">{{ _('Websocket URL') }}</label>
      <div style="display: flex; gap: 10px; align-items: center;">
        <input name="ws_url" id="ws_url" value="{{ device.ws_url }}" style="flex: 1;">
        <button type="button" class="w3-button w3-small w3-gray" onclick="resetWsUrl()"
          title="{{ _('Reset to default') }}">{{ _('Reset to Default') }}</button>
=======
<form method="post" id="device-form">
  <h1>{{ _('Device Settings') }}</h1>

  <div style="border: 1px solid #333; border-radius: 4px; padding: 20px; margin-bottom: 20px;">
    <h2>{{ _('Basic Information') }}</h2>
    
    <div style="display: flex; gap: 15px; margin-bottom: 15px;">
      <div style="flex: 1;">
        <label for="name" style="display: block; margin-bottom: 5px; font-size: 0.9em;">{{ _('Device Name') }}</label>
        <input name="name" id="name" value="{{ request.form['name'] or device['name'] }}" required style="width: 100%; padding: 8px;">
      </div>
      <div style="flex: 1;">
        <label for="device_type" style="display: block; margin-bottom: 5px; font-size: 0.9em;">{{ _('Device Type') }}</label>
        <select name="device_type" id="device_type" style="width: 100%; padding: 8px;">
          <option value="tidbyt_gen1" {% if device.get('type')=='tidbyt_gen1' %}selected{% endif %}>Tidbyt Gen1</option>
          <option value="tidbyt_gen2" {% if device.get('type')=='tidbyt_gen2' %}selected{% endif %}>Tidbyt Gen2</option>
          <option value="pixoticker" {% if device.get('type')=='pixoticker' %}selected{% endif %}>Pixoticker</option>
          <option value="tronbyt_s3" {% if device.get('type')=='tronbyt_s3' %}selected{% endif %}>Tronbyt S3</option>
          <option value="tronbyt_s3_wide" {% if device.get('type')=='tronbyt_s3_wide' %}selected{% endif %}>Tronbyt S3 Wide</option>
          <option value="raspberrypi" {% if device.get('type')=='raspberrypi' %}selected{% endif %}>Raspberry Pi</option>
          <option value="other" {% if device.get('type')=='other' %}selected{% endif %}>Other</option>
        </select>
>>>>>>> 8f9bf923
      </div>
    </div>

    <div style="border-top: 1px solid #333; padding-top: 15px;">
      <h3>{{ _('Connection URLs') }}</h3>
      
      <table style="width: 100%; border-spacing: 0 10px;">
        <tr>
          <td style="width: 30%; vertical-align: top; padding-right: 15px;">
            <label for="img_url" style="font-size: 0.9em;">{{ _('Image URL') }}</label>
          </td>
          <td style="width: 70%;">
            <div style="display: flex; gap: 10px; align-items: center;">
              <input name="img_url" id="img_url" value="{{ device['img_url'] }}" style="flex: 1; padding: 8px;"
                oninput="updateCurlCommand()">
              <button type="button" class="w3-button w3-small w3-gray" onclick="resetImgUrl()"
                title="{{ _('Reset to default') }}" style="padding: 8px 12px; font-size: 12px;">{{ _('Reset') }}</button>
            </div>
          </td>
        </tr>
        <tr>
          <td style="width: 30%; vertical-align: top; padding-right: 15px;">
            <label for="ws_url" style="font-size: 0.9em;">{{ _('Websocket URL') }}</label>
          </td>
          <td style="width: 70%;">
            <div style="display: flex; gap: 10px; align-items: center;">
              <input name="ws_url" id="ws_url" value="{{ device['ws_url'] }}" style="flex: 1; padding: 8px;">
              <button type="button" class="w3-button w3-small w3-gray" onclick="resetWsUrl()"
                title="{{ _('Reset to default') }}" style="padding: 8px 12px; font-size: 12px;">{{ _('Reset') }}</button>
            </div>
          </td>
        </tr>
      </table>
    </div>
  </div>

    <script>
      function resetImgUrl() {
        document.getElementById('img_url').value = '{{ default_img_url }}';
        updateCurlCommand(); // Update curl command if it exists
      }

      function resetWsUrl() {
        document.getElementById('ws_url').value = '{{ default_ws_url }}';
      }
    </script>

<<<<<<< HEAD
    <div class="form-group">
      <label for="default_interval">{{ _('App Cycle Time (Seconds)') }}</label>
      <output>{{ device.default_interval }}</output>
      <input type="range" name="default_interval" id="default_interval" min="1" max="30"
        value="{{ device.default_interval }}" oninput="this.previousElementSibling.value = this.value">
    </div>

    <div class="form-group">
      <label for="brightness">{{ _('Brightness') }}</label>
      <span class="tooltip-icon"
        title="{{ _('If your device stays dark at level 1, add legacy_brightness to the Notes field') }}">ⓘ</span>
      <output id="brightness-output">{{ device.brightness }}</output>
      <input type="hidden" name="brightness" id="brightness" value="{{ device.brightness }}">
      <div class="brightness-panel" id="brightness-panel">
        <button type="button" class="brightness-btn {% if device.brightness == 0 %}active{% endif %}"
                data-brightness="0" onclick="setBrightnessUpdate(0)">0</button>
        <button type="button" class="brightness-btn {% if device.brightness == 1 %}active{% endif %}"
                data-brightness="1" onclick="setBrightnessUpdate(1)">1</button>
        <button type="button" class="brightness-btn {% if device.brightness == 2 %}active{% endif %}"
                data-brightness="2" onclick="setBrightnessUpdate(2)">2</button>
        <button type="button" class="brightness-btn {% if device.brightness == 3 %}active{% endif %}"
                data-brightness="3" onclick="setBrightnessUpdate(3)">3</button>
        <button type="button" class="brightness-btn {% if device.brightness == 4 %}active{% endif %}"
                data-brightness="4" onclick="setBrightnessUpdate(4)">4</button>
        <button type="button" class="brightness-btn {% if device.brightness == 5 %}active{% endif %}"
                data-brightness="5" onclick="setBrightnessUpdate(5)">5</button>
      </div>
    </div>

    <div class="form-group">
      <label for="night_mode_enabled">{{ _('Enable Night Mode') }}</label>
      <input type="checkbox" name="night_mode_enabled" id="night_mode_enabled" {% if device.night_mode_enabled
        %}checked{% endif %}>
    </div>

    <div class="form-group">
      <label for="night_brightness">{{ _('Night Brightness') }}</label>
      <output id="night-brightness-output">{{ device.night_brightness or 1 }}</output>
      <input type="hidden" name="night_brightness" id="night_brightness" value="{{ device.night_brightness or 1 }}">
      <div class="brightness-panel" id="night-brightness-panel">
        <button type="button" class="brightness-btn {% if device.night_brightness == 0 %}active{% endif %}"
                data-brightness="0" onclick="setNightBrightnessUpdate(0)">0</button>
        <button type="button" class="brightness-btn {% if device.night_brightness == 1 %}active{% endif %}"
                data-brightness="1" onclick="setNightBrightnessUpdate(1)">1</button>
        <button type="button" class="brightness-btn {% if device.night_brightness == 2 %}active{% endif %}"
                data-brightness="2" onclick="setNightBrightnessUpdate(2)">2</button>
        <button type="button" class="brightness-btn {% if device.night_brightness == 3 %}active{% endif %}"
                data-brightness="3" onclick="setNightBrightnessUpdate(3)">3</button>
        <button type="button" class="brightness-btn {% if device.night_brightness == 4 %}active{% endif %}"
                data-brightness="4" onclick="setNightBrightnessUpdate(4)">4</button>
        <button type="button" class="brightness-btn {% if device.night_brightness == 5 %}active{% endif %}"
                data-brightness="5" onclick="setNightBrightnessUpdate(5)">5</button>
      </div>
    </div>

    <div class="form-group">
      <label for="night_start">{{ _('Night Start Time (24hr)') }}</label>
      <input type="text" name="night_start" id="night_start" placeholder="22:00 or 2200"
        value="{{ device.night_start or '22:00' }}" pattern="^([0-1]?[0-9]|2[0-3]):?[0-5][0-9]$">
      <small>{{ _('Enter time as HH:MM or HHMM (e.g., 22:00 or 2200)') }}</small>
    </div>

    <div class="form-group">
      <label for="night_end">{{ _('Night End Time (24hr)') }}</label>
      <input type="text" name="night_end" id="night_end" placeholder="06:00 or 0600"
        value="{{ device.night_end or '06:00' }}" pattern="^([0-1]?[0-9]|2[0-3]):?[0-5][0-9]$">
      <small>{{ _('Enter time as HH:MM or HHMM (e.g., 06:00 or 0600)') }}</small>
    </div>

    <div class="form-group">
      <label for="night_mode_app">{{ _('Night Mode App') }}</label>
      <select name="night_mode_app" id="night_mode_app">
        <option value="None">{{ _('None') }}</option>
        {% if device.apps %}
        {% for app in device.apps.values() %}
        <option value="{{ app.iname }}" {% if device.night_mode_app and device.night_mode_app==app.iname
          %}selected{% endif %}>
          {{ app.iname }} {{ app.name }}
        </option>
        {% endfor %}
        {% endif %}
      </select>
      <small>{{ _('To prevent the night mode app from displaying during the day, set it to disabled on the app edit
        page.') }}</small>
    </div>

    <div class="form-group">
      <label for="dim_time">{{ _('Dim Start Time (24hr)') }}</label>
      <input type="text" name="dim_time" id="dim_time" placeholder="20:00 or 2000"
        value="{{ device.dim_time or '' }}" pattern="^([0-1]?[0-9]|2[0-3]):?[0-5][0-9]$">
      <small>{{ _('Time to start dimming (e.g., 20:00 or 2000). Dim mode ends at Night End Time (if set) or 6:00 AM by default. Leave empty to disable.') }}</small>
    </div>

    <div class="form-group">
      <label for="dim_brightness">{{ _('Dim Brightness') }}</label>
      <output id="dim-brightness-output">{{ device.dim_brightness or 2 }}</output>
      <input type="hidden" name="dim_brightness" id="dim_brightness" value="{{ device.dim_brightness or 2 }}">
      <div class="brightness-panel" id="dim-brightness-panel">
        <button type="button" class="brightness-btn {% if device.dim_brightness or 2 == 0 %}active{% endif %}"
                data-brightness="0" onclick="setDimBrightnessUpdate(0)">0</button>
        <button type="button" class="brightness-btn {% if device.dim_brightness or 2 == 1 %}active{% endif %}"
                data-brightness="1" onclick="setDimBrightnessUpdate(1)">1</button>
        <button type="button" class="brightness-btn {% if device.dim_brightness or 2 == 2 %}active{% endif %}"
                data-brightness="2" onclick="setDimBrightnessUpdate(2)">2</button>
        <button type="button" class="brightness-btn {% if device.dim_brightness or 2 == 3 %}active{% endif %}"
                data-brightness="3" onclick="setDimBrightnessUpdate(3)">3</button>
        <button type="button" class="brightness-btn {% if device.dim_brightness or 2 == 4 %}active{% endif %}"
                data-brightness="4" onclick="setDimBrightnessUpdate(4)">4</button>
        <button type="button" class="brightness-btn {% if device.dim_brightness or 2 == 5 %}active{% endif %}"
                data-brightness="5" onclick="setDimBrightnessUpdate(5)">5</button>
      </div>
    </div>

    <div class="form-group">
      <label for="location_search">{{ _('Location') }}</label>
      <input type="text" id="location_search" placeholder="{{ _('Enter a location') }}"
        value="{{ device.location.description or '' }}">
      <ul id="location_results"></ul>
      <input type="hidden" name="location" id="location"
        value='{{ device.location.model_dump_json() if device.location else "{}" }}'>
    </div>

    <script>
      document.addEventListener('DOMContentLoaded', function () {
        enableLocationSearch(document.getElementById('location_search'), document.getElementById('location_results'), document.getElementById('location'), null);
      });
    </script>

    <div class="form-group">
      <label for="api_key">{{ _('API Key') }}</label>
      <input name="api_key" id="api_key" class="form-control" value="{{ device.api_key }}"
        oninput="updateCurlCommand()">
=======
  <div style="border: 1px solid #333; border-radius: 4px; padding: 20px; margin-bottom: 20px;">
    <h2>{{ _('Display Settings') }}</h2>
    
    <table style="width: 100%; border-spacing: 0 10px;">
      <tr>
        <td style="width: 30%; vertical-align: top; padding-right: 15px;">
          <label for="default_interval" style="font-size: 0.9em;">{{ _('App Cycle Time (Seconds)') }}</label>
        </td>
        <td style="width: 70%;">
          <div style="display: flex; align-items: center; gap: 10px;">
            <input type="range" name="default_interval" id="default_interval" min="1" max="30"
              value="{{ device['default_interval'] }}" oninput="this.nextElementSibling.value = this.value" style="flex: 1;">
            <output style="min-width: 30px; text-align: center; font-weight: bold;">{{ device['default_interval'] }}</output>
          </div>
        </td>
      </tr>
    </table>

    <div style="border-top: 1px solid #333; padding-top: 15px;">
      <h3>{{ _('Brightness Settings') }}</h3>
      
      <table style="width: 100%; border-spacing: 0 10px;">
        <tr>
          <td style="width: 30%; vertical-align: top; padding-right: 15px;">
            <label for="brightness" style="font-size: 0.9em;">{{ _('Brightness') }}</label>
          </td>
          <td style="width: 70%;">
            <input type="hidden" name="brightness" id="brightness" value="{{ device['brightness'] }}">
            <div class="brightness-panel" id="brightness-panel">
              <button type="button" class="brightness-btn {% if device['brightness'] == 0 %}active{% endif %}"
                      data-brightness="0" onclick="setBrightnessUpdate(0)">0</button>
              <button type="button" class="brightness-btn {% if device['brightness'] == 1 %}active{% endif %}"
                      data-brightness="1" onclick="setBrightnessUpdate(1)">1</button>
              <button type="button" class="brightness-btn {% if device['brightness'] == 2 %}active{% endif %}"
                      data-brightness="2" onclick="setBrightnessUpdate(2)">2</button>
              <button type="button" class="brightness-btn {% if device['brightness'] == 3 %}active{% endif %}"
                      data-brightness="3" onclick="setBrightnessUpdate(3)">3</button>
              <button type="button" class="brightness-btn {% if device['brightness'] == 4 %}active{% endif %}"
                      data-brightness="4" onclick="setBrightnessUpdate(4)">4</button>
              <button type="button" class="brightness-btn {% if device['brightness'] == 5 %}active{% endif %}"
                      data-brightness="5" onclick="setBrightnessUpdate(5)">5</button>
            </div>
          </td>
        </tr>
      </table>
    </div>
  </div>

  <div style="border: 1px solid #333; border-radius: 4px; padding: 20px; margin-bottom: 20px;">
    <h2>{{ _('Night Mode Settings') }}</h2>
    
    <table style="width: 100%; border-spacing: 0 10px;">
      <tr>
        <td style="width: 30%; vertical-align: top; padding-right: 15px;">
          <label for="night_mode_enabled" style="font-size: 0.9em;">{{ _('Enable Night Mode') }}</label>
        </td>
        <td style="width: 70%;">
          <input type="checkbox" name="night_mode_enabled" id="night_mode_enabled" {% if device['night_mode_enabled'] %}checked{% endif %}>
        </td>
      </tr>
    </table>

    <div style="border-top: 1px solid #333; padding-top: 15px;">
      <h3>{{ _('Night Mode Configuration') }}</h3>
      
      <table style="width: 100%; border-spacing: 0 10px;">
        <tr>
          <td style="width: 30%; vertical-align: top; padding-right: 15px;">
            <label for="night_start" style="font-size: 0.9em;">{{ _('Night Start Time') }}</label>
          </td>
          <td style="width: 70%;">
            <input type="time" name="night_start" id="night_start" value="{{ device.get('night_start', '22:00') }}" style="padding: 8px;">
          </td>
        </tr>
        <tr>
          <td style="width: 30%; vertical-align: top; padding-right: 15px;">
            <label for="night_end" style="font-size: 0.9em;">{{ _('Night End Time') }}</label>
          </td>
          <td style="width: 70%;">
            <input type="time" name="night_end" id="night_end" value="{{ device.get('night_end', '06:00') }}" style="padding: 8px;">
          </td>
        </tr>
        <tr>
          <td style="width: 30%; vertical-align: top; padding-right: 15px;">
            <label for="night_brightness" style="font-size: 0.9em;">{{ _('Night Brightness') }}</label>
          </td>
          <td style="width: 70%;">
            <input type="hidden" name="night_brightness" id="night_brightness" value="{{ device.get('night_brightness', 1) }}">
            <div class="brightness-panel" id="night-brightness-panel">
              <button type="button" class="brightness-btn {% if device.get('night_brightness', 1) == 0 %}active{% endif %}"
                      data-brightness="0" onclick="setNightBrightnessUpdate(0)">0</button>
              <button type="button" class="brightness-btn {% if device.get('night_brightness', 1) == 1 %}active{% endif %}"
                      data-brightness="1" onclick="setNightBrightnessUpdate(1)">1</button>
              <button type="button" class="brightness-btn {% if device.get('night_brightness', 1) == 2 %}active{% endif %}"
                      data-brightness="2" onclick="setNightBrightnessUpdate(2)">2</button>
              <button type="button" class="brightness-btn {% if device.get('night_brightness', 1) == 3 %}active{% endif %}"
                      data-brightness="3" onclick="setNightBrightnessUpdate(3)">3</button>
              <button type="button" class="brightness-btn {% if device.get('night_brightness', 1) == 4 %}active{% endif %}"
                      data-brightness="4" onclick="setNightBrightnessUpdate(4)">4</button>
              <button type="button" class="brightness-btn {% if device.get('night_brightness', 1) == 5 %}active{% endif %}"
                      data-brightness="5" onclick="setNightBrightnessUpdate(5)">5</button>
            </div>
          </td>
        </tr>
        <tr>
          <td style="width: 30%; vertical-align: top; padding-right: 15px;">
            <label for="night_mode_app" style="font-size: 0.9em;">{{ _('Night Mode App') }}</label>
          </td>
          <td style="width: 70%;">
            <select name="night_mode_app" id="night_mode_app" style="width: 300px; padding: 8px;">
              <option value="None">{{ _('None') }}</option>
              {% if 'apps' in device %}
              {% for app in device['apps'].values() %}
              <option value="{{ app['iname'] }}" {% if 'night_mode_app' in device and device['night_mode_app']==app['iname'] %}selected{% endif %}>
                {{ app['iname'] }} {{ app['name'] }}
              </option>
              {% endfor %}
              {% endif %}
            </select>
            <small style="color: #888; font-size: 0.8em; display: block; margin-top: 5px;">{{ _('To prevent the night mode app from displaying during the day, set it to disabled on the app edit page.') }}</small>
          </td>
        </tr>
      </table>
    </div>
  </div>

  <div style="border: 1px solid #333; border-radius: 4px; padding: 20px; margin-bottom: 20px;">
    <h2>{{ _('Dim Mode Settings') }}</h2>
    
    <table style="width: 100%; border-spacing: 0 10px;">
      <tr>
        <td style="width: 30%; vertical-align: top; padding-right: 15px;">
          <label for="dim_time" style="font-size: 0.9em;">{{ _('Dim Start Time') }}</label>
        </td>
        <td style="width: 70%;">
          <input type="time" name="dim_time" id="dim_time" value="{{ device.get('dim_time', '') }}" style="padding: 8px;">
          <small style="color: #888; font-size: 0.8em; display: block; margin-top: 5px;">{{ _('Leave empty to disable dim mode. Dim mode ends at Night End Time (if set) or 6:00 AM by default.') }}</small>
        </td>
      </tr>
      <tr>
        <td style="width: 30%; vertical-align: top; padding-right: 15px;">
          <label for="dim_brightness" style="font-size: 0.9em;">{{ _('Dim Brightness') }}</label>
        </td>
        <td style="width: 70%;">
          <input type="hidden" name="dim_brightness" id="dim_brightness" value="{{ device.get('dim_brightness', 2) }}">
          <div class="brightness-panel" id="dim-brightness-panel">
            <button type="button" class="brightness-btn {% if device.get('dim_brightness', 2) == 0 %}active{% endif %}"
                    data-brightness="0" onclick="setDimBrightnessUpdate(0)">0</button>
            <button type="button" class="brightness-btn {% if device.get('dim_brightness', 2) == 1 %}active{% endif %}"
                    data-brightness="1" onclick="setDimBrightnessUpdate(1)">1</button>
            <button type="button" class="brightness-btn {% if device.get('dim_brightness', 2) == 2 %}active{% endif %}"
                    data-brightness="2" onclick="setDimBrightnessUpdate(2)">2</button>
            <button type="button" class="brightness-btn {% if device.get('dim_brightness', 2) == 3 %}active{% endif %}"
                    data-brightness="3" onclick="setDimBrightnessUpdate(3)">3</button>
            <button type="button" class="brightness-btn {% if device.get('dim_brightness', 2) == 4 %}active{% endif %}"
                    data-brightness="4" onclick="setDimBrightnessUpdate(4)">4</button>
            <button type="button" class="brightness-btn {% if device.get('dim_brightness', 2) == 5 %}active{% endif %}"
                    data-brightness="5" onclick="setDimBrightnessUpdate(5)">5</button>
          </div>
        </td>
      </tr>
    </table>
  </div>

  <div style="border: 1px solid #333; border-radius: 4px; padding: 20px; margin-bottom: 20px;">
    <h2>{{ _('Location & API Settings') }}</h2>
    
    <table style="width: 100%; border-spacing: 0 10px;">
      <tr>
        <td style="width: 30%; vertical-align: top; padding-right: 15px;">
          <label for="location_search" style="font-size: 0.9em;">{{ _('Location') }}</label>
        </td>
        <td style="width: 70%;">
          <input type="text" id="location_search" placeholder="{{ _('Enter a location') }}"
            value="{{ request.form['location_search'] or device.get('location', {}).get('description', '') }}" style="width: 300px; padding: 8px;">
          <ul id="location_results"></ul>
          <input type="hidden" name="location" id="location"
            value='{{ (request.form["location"] or device["location"] or {}) | tojson }}'>
        </td>
      </tr>
    </table>

    <div style="border-top: 1px solid #333; padding-top: 15px;">
      <h3>{{ _('API Configuration') }}</h3>
      
      <table style="width: 100%; border-spacing: 0 10px;">
        <tr>
          <td style="width: 30%; vertical-align: top; padding-right: 15px;">
            <label for="api_key" style="font-size: 0.9em;">{{ _('Device API Key') }}</label>
          </td>
          <td style="width: 70%;">
            <input name="api_key" id="api_key" value="{{ request.form['api_key'] or device['api_key'] }}"
              oninput="updateCurlCommand()" style="width: 300px; padding: 8px;">
          </td>
        </tr>
        <tr>
          <td style="width: 30%; vertical-align: top; padding-right: 15px;">
            <label for="curl_example" style="font-size: 0.9em;">{{ _('Example curl Command') }}</label>
          </td>
          <td style="width: 70%;">
            <textarea id="curl_example" rows="3" readonly style="width: 100%; padding: 8px; font-family: monospace; font-size: 0.9em;"></textarea>
          </td>
        </tr>
      </table>
>>>>>>> 8f9bf923
    </div>
  </div>

  <script>
    document.addEventListener('DOMContentLoaded', function () {
      enableLocationSearch(document.getElementById('location_search'), document.getElementById('location_results'), document.getElementById('location'), null);
    });
  </script>

    <script>
      function parseImageUrl(imageUrl) {
        try {
          const url = new URL(imageUrl);
          const pathParts = url.pathname.split("/").filter(Boolean);
          const deviceId = pathParts[0];
          const server = `${url.protocol}//${url.host}`;
          return { server, deviceId };
        } catch (e) {
          return { server: 'http://localhost:8000', deviceId: 'UNKNOWN' };
        }
      }

      function updateCurlCommand() {
        const apiKey = document.getElementById("api_key").value.trim();
        const imageUrl = document.getElementById("img_url").value.trim();
        const { server, deviceId } = parseImageUrl(imageUrl);

        const curl = `curl -X POST ${server}/v0/devices/${deviceId}/push -H 'Authorization: ${apiKey || 'CHANGEME'}' -H 'Content-Type: application/json' --data '{"image": "'$(base64 -w 0 -i test.webp)'"}'`;
        document.getElementById("curl_example").value = curl;
      }

      // Update curl command on page load
      document.addEventListener("DOMContentLoaded", updateCurlCommand);
    </script>

<<<<<<< HEAD
    <div class="form-group">
      <label for="notes">{{ _('Notes') }}</label>
      <input name="notes" id="notes" value="{{ device.notes or '' }}">
    </div>



    <div class="form-actions">
      <button type="submit" class="w3-button w3-green">{{ _('Save') }}</button>
      <button type="submit" formaction="{{ url_for('delete', device_id=device.id) }}" formmethod="post"
        class="w3-button w3-red" onclick="return confirm('{{ _('Delete device and ALL apps?') }}');">{{ _('Delete')
        }}</button>
    </div>
  </form>
</div>

<hr>

<div class="config-links">
  <a href="{{ url_for('export_device_config', device_id=device.id) }}" class="w3-button w3-blue">
    {{ _('Export Configuration') }}
  </a>
  <a href="{{ url_for('import_device_config', device_id=device.id) }}" class="w3-button w3-orange">
    {{ _('Import Configuration') }}
  </a>
</div>
=======
  <div style="border: 1px solid #333; border-radius: 4px; padding: 20px; margin-bottom: 20px;">
    <h2>{{ _('Additional Settings') }}</h2>
    
    <table style="width: 100%; border-spacing: 0 10px;">
      <tr>
        <td style="width: 30%; vertical-align: top; padding-right: 15px;">
          <label for="notes" style="font-size: 0.9em;">{{ _('Notes') }}</label>
        </td>
        <td style="width: 70%;">
          <input name="notes" id="notes" value="{{ request.form['notes'] or device['notes'] }}" style="width: 400px; padding: 8px;" placeholder="{{ _('Optional notes about this device') }}">
        </td>
      </tr>
    </table>
  </div>

  <div style="border: 1px solid #333; border-radius: 4px; padding: 20px; margin-bottom: 20px;">
    <h2>{{ _('Configuration Management') }}</h2>
    
    <div style="display: flex; gap: 10px; align-items: center;">
      <a href="{{ url_for('manager.export_device_config', device_id=device['id']) }}" class="w3-button w3-blue" style="padding: 8px 16px; font-size: 14px;">
        📥 {{ _('Export Configuration') }}
      </a>
      <a href="{{ url_for('manager.import_device_config', device_id=device['id']) }}" class="w3-button w3-orange" style="padding: 8px 16px; font-size: 14px;">
        📤 {{ _('Import Configuration') }}
      </a>
    </div>
  </div>
</form>
>>>>>>> 8f9bf923
{% endblock %}<|MERGE_RESOLUTION|>--- conflicted
+++ resolved
@@ -1,16 +1,9 @@
 {% extends 'base.html' %}
 {% block header %}
-<<<<<<< HEAD
 <script src="{{ url_for('static', path='js/location.js') }}"></script>
-<div style="display: flex; justify-content: space-between; align-items: center; flex-wrap: wrap; gap: 10px;">
-  <h1 class="page-title" style="margin: 0;">{% block title %}{{ _('Edit Device') }}: "{{ device['name'] }}"{% endblock %}</h1>
-  <div id="header-buttons"></div>
-=======
-<script src="{{ url_for('static', filename='js/location.js') }}"></script>
 <div style="display: flex; justify-content: space-between; align-items: center; flex-wrap: wrap; gap: 15px; margin-bottom: 10px; width: 100%;">
-  <h1 class="page-title" style="margin: 0; font-size: 1.5em;">{% block title %}{{ _('Edit Device') }}: "{{ device['name'] }}"{% endblock %}</h1>
+  <h1 class="page-title" style="margin: 0; font-size: 1.5em;">{% block title %}{{ _('Edit Device') }}: "{{ device.name }}"{% endblock %}</h1>
   <div id="header-buttons" style="display: flex; gap: 8px; align-items: center;"></div>
->>>>>>> 8f9bf923
 </div>
 <style>
   .form-container {
@@ -189,13 +182,8 @@
     deleteBtn.textContent = '{{ _('Delete') }}';
     deleteBtn.style.cssText = 'padding: 8px 16px; font-size: 14px;';
     deleteBtn.onclick = function() {
-<<<<<<< HEAD
-      if (confirm('{{ _('Delete device and ALL apps?') }}')) {
+      if (confirm('{{ _('Delete device and ALL apps? This action cannot be undone.') }}')) {
         form.action = "{{ url_for('delete', device_id=device.id) }}";
-=======
-      if (confirm('{{ _('Delete device and ALL apps? This action cannot be undone.') }}')) {
-        form.action = "{{ url_for('manager.delete', device_id=device['id']) }}";
->>>>>>> 8f9bf923
         form.method = 'post';
         form.submit();
       }
@@ -207,71 +195,34 @@
 </script>
 {% endblock %}
 {% block content %}
-<<<<<<< HEAD
-<div class="form-container">
-  <form method="post" id="device-form">
-    <div class="form-group">
-      <label for="name">{{ _('Name') }}</label>
-      <input name="name" id="name" value="{{ device.name }}" required>
-    </div>
-
-    <div class="form-group">
-      <label for="device_type">{{ _('Device Type') }}</label>
-      <select name="device_type" id="device_type">
-        <option value="tidbyt_gen1" {% if device.type=='tidbyt_gen1' %}selected{% endif %}>Tidbyt Gen1</option>
-        <option value="tidbyt_gen2" {% if device.type=='tidbyt_gen2' %}selected{% endif %}>Tidbyt Gen2</option>
-        <option value="pixoticker" {% if device.type=='pixoticker' %}selected{% endif %}>Pixoticker</option>
-        <option value="tronbyt_s3" {% if device.type=='tronbyt_s3' %}selected{% endif %}>Tronbyt S3</option>
-        <option value="tronbyt_s3_wide" {% if device.type=='tronbyt_s3_wide' %}selected{% endif %}>Tronbyt S3 Wide</option>
-        <option value="raspberrypi" {% if device.type=='raspberrypi' %}selected{% endif %}>Raspberry Pi</option>
-        <option value="other" {% if device.type=='other' %}selected{% endif %}>Other</option>
-      </select>
-    </div>
-
-    <div class="form-group">
-      <label for="img_url">{{ _('Image URL') }}</label>
-      <div style="display: flex; gap: 10px; align-items: center;">
-        <input name="img_url" id="img_url" value="{{ device.img_url }}" style="flex: 1;"
-          oninput="updateCurlCommand()">
-        <button type="button" class="w3-button w3-small w3-gray" onclick="resetImgUrl()"
-          title="{{ _('Reset to default') }}">{{ _('Reset to Default') }}</button>
-      </div>
-
-      <label for="ws_url" style="margin-top: 10px;">{{ _('Websocket URL') }}</label>
-      <div style="display: flex; gap: 10px; align-items: center;">
-        <input name="ws_url" id="ws_url" value="{{ device.ws_url }}" style="flex: 1;">
-        <button type="button" class="w3-button w3-small w3-gray" onclick="resetWsUrl()"
-          title="{{ _('Reset to default') }}">{{ _('Reset to Default') }}</button>
-=======
 <form method="post" id="device-form">
   <h1>{{ _('Device Settings') }}</h1>
 
   <div style="border: 1px solid #333; border-radius: 4px; padding: 20px; margin-bottom: 20px;">
     <h2>{{ _('Basic Information') }}</h2>
-    
+
     <div style="display: flex; gap: 15px; margin-bottom: 15px;">
       <div style="flex: 1;">
         <label for="name" style="display: block; margin-bottom: 5px; font-size: 0.9em;">{{ _('Device Name') }}</label>
-        <input name="name" id="name" value="{{ request.form['name'] or device['name'] }}" required style="width: 100%; padding: 8px;">
+        <input name="name" id="name" value="{{ device.name }}" required style="width: 100%; padding: 8px;">
       </div>
       <div style="flex: 1;">
         <label for="device_type" style="display: block; margin-bottom: 5px; font-size: 0.9em;">{{ _('Device Type') }}</label>
         <select name="device_type" id="device_type" style="width: 100%; padding: 8px;">
-          <option value="tidbyt_gen1" {% if device.get('type')=='tidbyt_gen1' %}selected{% endif %}>Tidbyt Gen1</option>
-          <option value="tidbyt_gen2" {% if device.get('type')=='tidbyt_gen2' %}selected{% endif %}>Tidbyt Gen2</option>
-          <option value="pixoticker" {% if device.get('type')=='pixoticker' %}selected{% endif %}>Pixoticker</option>
-          <option value="tronbyt_s3" {% if device.get('type')=='tronbyt_s3' %}selected{% endif %}>Tronbyt S3</option>
-          <option value="tronbyt_s3_wide" {% if device.get('type')=='tronbyt_s3_wide' %}selected{% endif %}>Tronbyt S3 Wide</option>
-          <option value="raspberrypi" {% if device.get('type')=='raspberrypi' %}selected{% endif %}>Raspberry Pi</option>
-          <option value="other" {% if device.get('type')=='other' %}selected{% endif %}>Other</option>
+          <option value="tidbyt_gen1" {% if device.type=='tidbyt_gen1' %}selected{% endif %}>Tidbyt Gen1</option>
+          <option value="tidbyt_gen2" {% if device.type=='tidbyt_gen2' %}selected{% endif %}>Tidbyt Gen2</option>
+          <option value="pixoticker" {% if device.type=='pixoticker' %}selected{% endif %}>Pixoticker</option>
+          <option value="tronbyt_s3" {% if device.type=='tronbyt_s3' %}selected{% endif %}>Tronbyt S3</option>
+          <option value="tronbyt_s3_wide" {% if device.type=='tronbyt_s3_wide' %}selected{% endif %}>Tronbyt S3 Wide</option>
+          <option value="raspberrypi" {% if device.type=='raspberrypi' %}selected{% endif %}>Raspberry Pi</option>
+          <option value="other" {% if device.type=='other' %}selected{% endif %}>Other</option>
         </select>
->>>>>>> 8f9bf923
       </div>
     </div>
 
     <div style="border-top: 1px solid #333; padding-top: 15px;">
       <h3>{{ _('Connection URLs') }}</h3>
-      
+
       <table style="width: 100%; border-spacing: 0 10px;">
         <tr>
           <td style="width: 30%; vertical-align: top; padding-right: 15px;">
@@ -279,7 +230,7 @@
           </td>
           <td style="width: 70%;">
             <div style="display: flex; gap: 10px; align-items: center;">
-              <input name="img_url" id="img_url" value="{{ device['img_url'] }}" style="flex: 1; padding: 8px;"
+              <input name="img_url" id="img_url" value="{{ device.img_url }}" style="flex: 1; padding: 8px;"
                 oninput="updateCurlCommand()">
               <button type="button" class="w3-button w3-small w3-gray" onclick="resetImgUrl()"
                 title="{{ _('Reset to default') }}" style="padding: 8px 12px; font-size: 12px;">{{ _('Reset') }}</button>
@@ -292,7 +243,7 @@
           </td>
           <td style="width: 70%;">
             <div style="display: flex; gap: 10px; align-items: center;">
-              <input name="ws_url" id="ws_url" value="{{ device['ws_url'] }}" style="flex: 1; padding: 8px;">
+              <input name="ws_url" id="ws_url" value="{{ device.ws_url }}" style="flex: 1; padding: 8px;">
               <button type="button" class="w3-button w3-small w3-gray" onclick="resetWsUrl()"
                 title="{{ _('Reset to default') }}" style="padding: 8px 12px; font-size: 12px;">{{ _('Reset') }}</button>
             </div>
@@ -313,143 +264,9 @@
       }
     </script>
 
-<<<<<<< HEAD
-    <div class="form-group">
-      <label for="default_interval">{{ _('App Cycle Time (Seconds)') }}</label>
-      <output>{{ device.default_interval }}</output>
-      <input type="range" name="default_interval" id="default_interval" min="1" max="30"
-        value="{{ device.default_interval }}" oninput="this.previousElementSibling.value = this.value">
-    </div>
-
-    <div class="form-group">
-      <label for="brightness">{{ _('Brightness') }}</label>
-      <span class="tooltip-icon"
-        title="{{ _('If your device stays dark at level 1, add legacy_brightness to the Notes field') }}">ⓘ</span>
-      <output id="brightness-output">{{ device.brightness }}</output>
-      <input type="hidden" name="brightness" id="brightness" value="{{ device.brightness }}">
-      <div class="brightness-panel" id="brightness-panel">
-        <button type="button" class="brightness-btn {% if device.brightness == 0 %}active{% endif %}"
-                data-brightness="0" onclick="setBrightnessUpdate(0)">0</button>
-        <button type="button" class="brightness-btn {% if device.brightness == 1 %}active{% endif %}"
-                data-brightness="1" onclick="setBrightnessUpdate(1)">1</button>
-        <button type="button" class="brightness-btn {% if device.brightness == 2 %}active{% endif %}"
-                data-brightness="2" onclick="setBrightnessUpdate(2)">2</button>
-        <button type="button" class="brightness-btn {% if device.brightness == 3 %}active{% endif %}"
-                data-brightness="3" onclick="setBrightnessUpdate(3)">3</button>
-        <button type="button" class="brightness-btn {% if device.brightness == 4 %}active{% endif %}"
-                data-brightness="4" onclick="setBrightnessUpdate(4)">4</button>
-        <button type="button" class="brightness-btn {% if device.brightness == 5 %}active{% endif %}"
-                data-brightness="5" onclick="setBrightnessUpdate(5)">5</button>
-      </div>
-    </div>
-
-    <div class="form-group">
-      <label for="night_mode_enabled">{{ _('Enable Night Mode') }}</label>
-      <input type="checkbox" name="night_mode_enabled" id="night_mode_enabled" {% if device.night_mode_enabled
-        %}checked{% endif %}>
-    </div>
-
-    <div class="form-group">
-      <label for="night_brightness">{{ _('Night Brightness') }}</label>
-      <output id="night-brightness-output">{{ device.night_brightness or 1 }}</output>
-      <input type="hidden" name="night_brightness" id="night_brightness" value="{{ device.night_brightness or 1 }}">
-      <div class="brightness-panel" id="night-brightness-panel">
-        <button type="button" class="brightness-btn {% if device.night_brightness == 0 %}active{% endif %}"
-                data-brightness="0" onclick="setNightBrightnessUpdate(0)">0</button>
-        <button type="button" class="brightness-btn {% if device.night_brightness == 1 %}active{% endif %}"
-                data-brightness="1" onclick="setNightBrightnessUpdate(1)">1</button>
-        <button type="button" class="brightness-btn {% if device.night_brightness == 2 %}active{% endif %}"
-                data-brightness="2" onclick="setNightBrightnessUpdate(2)">2</button>
-        <button type="button" class="brightness-btn {% if device.night_brightness == 3 %}active{% endif %}"
-                data-brightness="3" onclick="setNightBrightnessUpdate(3)">3</button>
-        <button type="button" class="brightness-btn {% if device.night_brightness == 4 %}active{% endif %}"
-                data-brightness="4" onclick="setNightBrightnessUpdate(4)">4</button>
-        <button type="button" class="brightness-btn {% if device.night_brightness == 5 %}active{% endif %}"
-                data-brightness="5" onclick="setNightBrightnessUpdate(5)">5</button>
-      </div>
-    </div>
-
-    <div class="form-group">
-      <label for="night_start">{{ _('Night Start Time (24hr)') }}</label>
-      <input type="text" name="night_start" id="night_start" placeholder="22:00 or 2200"
-        value="{{ device.night_start or '22:00' }}" pattern="^([0-1]?[0-9]|2[0-3]):?[0-5][0-9]$">
-      <small>{{ _('Enter time as HH:MM or HHMM (e.g., 22:00 or 2200)') }}</small>
-    </div>
-
-    <div class="form-group">
-      <label for="night_end">{{ _('Night End Time (24hr)') }}</label>
-      <input type="text" name="night_end" id="night_end" placeholder="06:00 or 0600"
-        value="{{ device.night_end or '06:00' }}" pattern="^([0-1]?[0-9]|2[0-3]):?[0-5][0-9]$">
-      <small>{{ _('Enter time as HH:MM or HHMM (e.g., 06:00 or 0600)') }}</small>
-    </div>
-
-    <div class="form-group">
-      <label for="night_mode_app">{{ _('Night Mode App') }}</label>
-      <select name="night_mode_app" id="night_mode_app">
-        <option value="None">{{ _('None') }}</option>
-        {% if device.apps %}
-        {% for app in device.apps.values() %}
-        <option value="{{ app.iname }}" {% if device.night_mode_app and device.night_mode_app==app.iname
-          %}selected{% endif %}>
-          {{ app.iname }} {{ app.name }}
-        </option>
-        {% endfor %}
-        {% endif %}
-      </select>
-      <small>{{ _('To prevent the night mode app from displaying during the day, set it to disabled on the app edit
-        page.') }}</small>
-    </div>
-
-    <div class="form-group">
-      <label for="dim_time">{{ _('Dim Start Time (24hr)') }}</label>
-      <input type="text" name="dim_time" id="dim_time" placeholder="20:00 or 2000"
-        value="{{ device.dim_time or '' }}" pattern="^([0-1]?[0-9]|2[0-3]):?[0-5][0-9]$">
-      <small>{{ _('Time to start dimming (e.g., 20:00 or 2000). Dim mode ends at Night End Time (if set) or 6:00 AM by default. Leave empty to disable.') }}</small>
-    </div>
-
-    <div class="form-group">
-      <label for="dim_brightness">{{ _('Dim Brightness') }}</label>
-      <output id="dim-brightness-output">{{ device.dim_brightness or 2 }}</output>
-      <input type="hidden" name="dim_brightness" id="dim_brightness" value="{{ device.dim_brightness or 2 }}">
-      <div class="brightness-panel" id="dim-brightness-panel">
-        <button type="button" class="brightness-btn {% if device.dim_brightness or 2 == 0 %}active{% endif %}"
-                data-brightness="0" onclick="setDimBrightnessUpdate(0)">0</button>
-        <button type="button" class="brightness-btn {% if device.dim_brightness or 2 == 1 %}active{% endif %}"
-                data-brightness="1" onclick="setDimBrightnessUpdate(1)">1</button>
-        <button type="button" class="brightness-btn {% if device.dim_brightness or 2 == 2 %}active{% endif %}"
-                data-brightness="2" onclick="setDimBrightnessUpdate(2)">2</button>
-        <button type="button" class="brightness-btn {% if device.dim_brightness or 2 == 3 %}active{% endif %}"
-                data-brightness="3" onclick="setDimBrightnessUpdate(3)">3</button>
-        <button type="button" class="brightness-btn {% if device.dim_brightness or 2 == 4 %}active{% endif %}"
-                data-brightness="4" onclick="setDimBrightnessUpdate(4)">4</button>
-        <button type="button" class="brightness-btn {% if device.dim_brightness or 2 == 5 %}active{% endif %}"
-                data-brightness="5" onclick="setDimBrightnessUpdate(5)">5</button>
-      </div>
-    </div>
-
-    <div class="form-group">
-      <label for="location_search">{{ _('Location') }}</label>
-      <input type="text" id="location_search" placeholder="{{ _('Enter a location') }}"
-        value="{{ device.location.description or '' }}">
-      <ul id="location_results"></ul>
-      <input type="hidden" name="location" id="location"
-        value='{{ device.location.model_dump_json() if device.location else "{}" }}'>
-    </div>
-
-    <script>
-      document.addEventListener('DOMContentLoaded', function () {
-        enableLocationSearch(document.getElementById('location_search'), document.getElementById('location_results'), document.getElementById('location'), null);
-      });
-    </script>
-
-    <div class="form-group">
-      <label for="api_key">{{ _('API Key') }}</label>
-      <input name="api_key" id="api_key" class="form-control" value="{{ device.api_key }}"
-        oninput="updateCurlCommand()">
-=======
   <div style="border: 1px solid #333; border-radius: 4px; padding: 20px; margin-bottom: 20px;">
     <h2>{{ _('Display Settings') }}</h2>
-    
+
     <table style="width: 100%; border-spacing: 0 10px;">
       <tr>
         <td style="width: 30%; vertical-align: top; padding-right: 15px;">
@@ -458,8 +275,8 @@
         <td style="width: 70%;">
           <div style="display: flex; align-items: center; gap: 10px;">
             <input type="range" name="default_interval" id="default_interval" min="1" max="30"
-              value="{{ device['default_interval'] }}" oninput="this.nextElementSibling.value = this.value" style="flex: 1;">
-            <output style="min-width: 30px; text-align: center; font-weight: bold;">{{ device['default_interval'] }}</output>
+              value="{{ device.default_interval }}" oninput="this.nextElementSibling.value = this.value" style="flex: 1;">
+            <output style="min-width: 30px; text-align: center; font-weight: bold;">{{ device.default_interval }}</output>
           </div>
         </td>
       </tr>
@@ -467,26 +284,26 @@
 
     <div style="border-top: 1px solid #333; padding-top: 15px;">
       <h3>{{ _('Brightness Settings') }}</h3>
-      
+
       <table style="width: 100%; border-spacing: 0 10px;">
         <tr>
           <td style="width: 30%; vertical-align: top; padding-right: 15px;">
             <label for="brightness" style="font-size: 0.9em;">{{ _('Brightness') }}</label>
           </td>
           <td style="width: 70%;">
-            <input type="hidden" name="brightness" id="brightness" value="{{ device['brightness'] }}">
+            <input type="hidden" name="brightness" id="brightness" value="{{ device.brightness }}">
             <div class="brightness-panel" id="brightness-panel">
-              <button type="button" class="brightness-btn {% if device['brightness'] == 0 %}active{% endif %}"
+              <button type="button" class="brightness-btn {% if device.brightness == 0 %}active{% endif %}"
                       data-brightness="0" onclick="setBrightnessUpdate(0)">0</button>
-              <button type="button" class="brightness-btn {% if device['brightness'] == 1 %}active{% endif %}"
+              <button type="button" class="brightness-btn {% if device.brightness == 1 %}active{% endif %}"
                       data-brightness="1" onclick="setBrightnessUpdate(1)">1</button>
-              <button type="button" class="brightness-btn {% if device['brightness'] == 2 %}active{% endif %}"
+              <button type="button" class="brightness-btn {% if device.brightness == 2 %}active{% endif %}"
                       data-brightness="2" onclick="setBrightnessUpdate(2)">2</button>
-              <button type="button" class="brightness-btn {% if device['brightness'] == 3 %}active{% endif %}"
+              <button type="button" class="brightness-btn {% if device.brightness == 3 %}active{% endif %}"
                       data-brightness="3" onclick="setBrightnessUpdate(3)">3</button>
-              <button type="button" class="brightness-btn {% if device['brightness'] == 4 %}active{% endif %}"
+              <button type="button" class="brightness-btn {% if device.brightness == 4 %}active{% endif %}"
                       data-brightness="4" onclick="setBrightnessUpdate(4)">4</button>
-              <button type="button" class="brightness-btn {% if device['brightness'] == 5 %}active{% endif %}"
+              <button type="button" class="brightness-btn {% if device.brightness == 5 %}active{% endif %}"
                       data-brightness="5" onclick="setBrightnessUpdate(5)">5</button>
             </div>
           </td>
@@ -497,28 +314,28 @@
 
   <div style="border: 1px solid #333; border-radius: 4px; padding: 20px; margin-bottom: 20px;">
     <h2>{{ _('Night Mode Settings') }}</h2>
-    
+
     <table style="width: 100%; border-spacing: 0 10px;">
       <tr>
         <td style="width: 30%; vertical-align: top; padding-right: 15px;">
           <label for="night_mode_enabled" style="font-size: 0.9em;">{{ _('Enable Night Mode') }}</label>
         </td>
         <td style="width: 70%;">
-          <input type="checkbox" name="night_mode_enabled" id="night_mode_enabled" {% if device['night_mode_enabled'] %}checked{% endif %}>
+          <input type="checkbox" name="night_mode_enabled" id="night_mode_enabled" {% if device.night_mode_enabled %}checked{% endif %}>
         </td>
       </tr>
     </table>
 
     <div style="border-top: 1px solid #333; padding-top: 15px;">
       <h3>{{ _('Night Mode Configuration') }}</h3>
-      
+
       <table style="width: 100%; border-spacing: 0 10px;">
         <tr>
           <td style="width: 30%; vertical-align: top; padding-right: 15px;">
             <label for="night_start" style="font-size: 0.9em;">{{ _('Night Start Time') }}</label>
           </td>
           <td style="width: 70%;">
-            <input type="time" name="night_start" id="night_start" value="{{ device.get('night_start', '22:00') }}" style="padding: 8px;">
+            <input type="time" name="night_start" id="night_start" value="{{ device.night_start | default('22:00') }}" style="padding: 8px;">
           </td>
         </tr>
         <tr>
@@ -526,7 +343,7 @@
             <label for="night_end" style="font-size: 0.9em;">{{ _('Night End Time') }}</label>
           </td>
           <td style="width: 70%;">
-            <input type="time" name="night_end" id="night_end" value="{{ device.get('night_end', '06:00') }}" style="padding: 8px;">
+            <input type="time" name="night_end" id="night_end" value="{{ device.night_end | default('06:00') }}" style="padding: 8px;">
           </td>
         </tr>
         <tr>
@@ -534,19 +351,19 @@
             <label for="night_brightness" style="font-size: 0.9em;">{{ _('Night Brightness') }}</label>
           </td>
           <td style="width: 70%;">
-            <input type="hidden" name="night_brightness" id="night_brightness" value="{{ device.get('night_brightness', 1) }}">
+            <input type="hidden" name="night_brightness" id="night_brightness" value="{{ device.night_brightness | default(1) }}">
             <div class="brightness-panel" id="night-brightness-panel">
-              <button type="button" class="brightness-btn {% if device.get('night_brightness', 1) == 0 %}active{% endif %}"
+              <button type="button" class="brightness-btn {% if device.night_brightness | default(1) == 0 %}active{% endif %}"
                       data-brightness="0" onclick="setNightBrightnessUpdate(0)">0</button>
-              <button type="button" class="brightness-btn {% if device.get('night_brightness', 1) == 1 %}active{% endif %}"
+              <button type="button" class="brightness-btn {% if device.night_brightness | default(1) == 1 %}active{% endif %}"
                       data-brightness="1" onclick="setNightBrightnessUpdate(1)">1</button>
-              <button type="button" class="brightness-btn {% if device.get('night_brightness', 1) == 2 %}active{% endif %}"
+              <button type="button" class="brightness-btn {% if device.night_brightness | default(1) == 2 %}active{% endif %}"
                       data-brightness="2" onclick="setNightBrightnessUpdate(2)">2</button>
-              <button type="button" class="brightness-btn {% if device.get('night_brightness', 1) == 3 %}active{% endif %}"
+              <button type="button" class="brightness-btn {% if device.night_brightness | default(1) == 3 %}active{% endif %}"
                       data-brightness="3" onclick="setNightBrightnessUpdate(3)">3</button>
-              <button type="button" class="brightness-btn {% if device.get('night_brightness', 1) == 4 %}active{% endif %}"
+              <button type="button" class="brightness-btn {% if device.night_brightness | default(1) == 4 %}active{% endif %}"
                       data-brightness="4" onclick="setNightBrightnessUpdate(4)">4</button>
-              <button type="button" class="brightness-btn {% if device.get('night_brightness', 1) == 5 %}active{% endif %}"
+              <button type="button" class="brightness-btn {% if device.night_brightness | default(1) == 5 %}active{% endif %}"
                       data-brightness="5" onclick="setNightBrightnessUpdate(5)">5</button>
             </div>
           </td>
@@ -558,10 +375,10 @@
           <td style="width: 70%;">
             <select name="night_mode_app" id="night_mode_app" style="width: 300px; padding: 8px;">
               <option value="None">{{ _('None') }}</option>
-              {% if 'apps' in device %}
-              {% for app in device['apps'].values() %}
-              <option value="{{ app['iname'] }}" {% if 'night_mode_app' in device and device['night_mode_app']==app['iname'] %}selected{% endif %}>
-                {{ app['iname'] }} {{ app['name'] }}
+              {% if device.apps %}
+              {% for app in device.apps.values() %}
+              <option value="{{ app.iname }}" {% if device.night_mode_app and device.night_mode_app==app.iname %}selected{% endif %}>
+                {{ app.iname }} {{ app.name }}
               </option>
               {% endfor %}
               {% endif %}
@@ -575,14 +392,14 @@
 
   <div style="border: 1px solid #333; border-radius: 4px; padding: 20px; margin-bottom: 20px;">
     <h2>{{ _('Dim Mode Settings') }}</h2>
-    
+
     <table style="width: 100%; border-spacing: 0 10px;">
       <tr>
         <td style="width: 30%; vertical-align: top; padding-right: 15px;">
           <label for="dim_time" style="font-size: 0.9em;">{{ _('Dim Start Time') }}</label>
         </td>
         <td style="width: 70%;">
-          <input type="time" name="dim_time" id="dim_time" value="{{ device.get('dim_time', '') }}" style="padding: 8px;">
+          <input type="time" name="dim_time" id="dim_time" value="{{ device.dim_time | default('') }}" style="padding: 8px;">
           <small style="color: #888; font-size: 0.8em; display: block; margin-top: 5px;">{{ _('Leave empty to disable dim mode. Dim mode ends at Night End Time (if set) or 6:00 AM by default.') }}</small>
         </td>
       </tr>
@@ -591,19 +408,19 @@
           <label for="dim_brightness" style="font-size: 0.9em;">{{ _('Dim Brightness') }}</label>
         </td>
         <td style="width: 70%;">
-          <input type="hidden" name="dim_brightness" id="dim_brightness" value="{{ device.get('dim_brightness', 2) }}">
+          <input type="hidden" name="dim_brightness" id="dim_brightness" value="{{ device.dim_brightness | default(2) }}">
           <div class="brightness-panel" id="dim-brightness-panel">
-            <button type="button" class="brightness-btn {% if device.get('dim_brightness', 2) == 0 %}active{% endif %}"
+            <button type="button" class="brightness-btn {% if device.dim_brightness | default(2) == 0 %}active{% endif %}"
                     data-brightness="0" onclick="setDimBrightnessUpdate(0)">0</button>
-            <button type="button" class="brightness-btn {% if device.get('dim_brightness', 2) == 1 %}active{% endif %}"
+            <button type="button" class="brightness-btn {% if device.dim_brightness | default(2) == 1 %}active{% endif %}"
                     data-brightness="1" onclick="setDimBrightnessUpdate(1)">1</button>
-            <button type="button" class="brightness-btn {% if device.get('dim_brightness', 2) == 2 %}active{% endif %}"
+            <button type="button" class="brightness-btn {% if device.dim_brightness | default(2) == 2 %}active{% endif %}"
                     data-brightness="2" onclick="setDimBrightnessUpdate(2)">2</button>
-            <button type="button" class="brightness-btn {% if device.get('dim_brightness', 2) == 3 %}active{% endif %}"
+            <button type="button" class="brightness-btn {% if device.dim_brightness | default(2) == 3 %}active{% endif %}"
                     data-brightness="3" onclick="setDimBrightnessUpdate(3)">3</button>
-            <button type="button" class="brightness-btn {% if device.get('dim_brightness', 2) == 4 %}active{% endif %}"
+            <button type="button" class="brightness-btn {% if device.dim_brightness | default(2) == 4 %}active{% endif %}"
                     data-brightness="4" onclick="setDimBrightnessUpdate(4)">4</button>
-            <button type="button" class="brightness-btn {% if device.get('dim_brightness', 2) == 5 %}active{% endif %}"
+            <button type="button" class="brightness-btn {% if device.dim_brightness | default(2) == 5 %}active{% endif %}"
                     data-brightness="5" onclick="setDimBrightnessUpdate(5)">5</button>
           </div>
         </td>
@@ -613,7 +430,7 @@
 
   <div style="border: 1px solid #333; border-radius: 4px; padding: 20px; margin-bottom: 20px;">
     <h2>{{ _('Location & API Settings') }}</h2>
-    
+
     <table style="width: 100%; border-spacing: 0 10px;">
       <tr>
         <td style="width: 30%; vertical-align: top; padding-right: 15px;">
@@ -621,24 +438,24 @@
         </td>
         <td style="width: 70%;">
           <input type="text" id="location_search" placeholder="{{ _('Enter a location') }}"
-            value="{{ request.form['location_search'] or device.get('location', {}).get('description', '') }}" style="width: 300px; padding: 8px;">
+            value="{{ device.location.description | default('') }}" style="width: 300px; padding: 8px;">
           <ul id="location_results"></ul>
           <input type="hidden" name="location" id="location"
-            value='{{ (request.form["location"] or device["location"] or {}) | tojson }}'>
+            value='{{ device.location.model_dump_json() if device.location else "{}" }}'>
         </td>
       </tr>
     </table>
 
     <div style="border-top: 1px solid #333; padding-top: 15px;">
       <h3>{{ _('API Configuration') }}</h3>
-      
+
       <table style="width: 100%; border-spacing: 0 10px;">
         <tr>
           <td style="width: 30%; vertical-align: top; padding-right: 15px;">
             <label for="api_key" style="font-size: 0.9em;">{{ _('Device API Key') }}</label>
           </td>
           <td style="width: 70%;">
-            <input name="api_key" id="api_key" value="{{ request.form['api_key'] or device['api_key'] }}"
+            <input name="api_key" id="api_key" value="{{ device.api_key }}"
               oninput="updateCurlCommand()" style="width: 300px; padding: 8px;">
           </td>
         </tr>
@@ -651,7 +468,6 @@
           </td>
         </tr>
       </table>
->>>>>>> 8f9bf923
     </div>
   </div>
 
@@ -687,44 +503,16 @@
       document.addEventListener("DOMContentLoaded", updateCurlCommand);
     </script>
 
-<<<<<<< HEAD
-    <div class="form-group">
-      <label for="notes">{{ _('Notes') }}</label>
-      <input name="notes" id="notes" value="{{ device.notes or '' }}">
-    </div>
-
-
-
-    <div class="form-actions">
-      <button type="submit" class="w3-button w3-green">{{ _('Save') }}</button>
-      <button type="submit" formaction="{{ url_for('delete', device_id=device.id) }}" formmethod="post"
-        class="w3-button w3-red" onclick="return confirm('{{ _('Delete device and ALL apps?') }}');">{{ _('Delete')
-        }}</button>
-    </div>
-  </form>
-</div>
-
-<hr>
-
-<div class="config-links">
-  <a href="{{ url_for('export_device_config', device_id=device.id) }}" class="w3-button w3-blue">
-    {{ _('Export Configuration') }}
-  </a>
-  <a href="{{ url_for('import_device_config', device_id=device.id) }}" class="w3-button w3-orange">
-    {{ _('Import Configuration') }}
-  </a>
-</div>
-=======
   <div style="border: 1px solid #333; border-radius: 4px; padding: 20px; margin-bottom: 20px;">
     <h2>{{ _('Additional Settings') }}</h2>
-    
+
     <table style="width: 100%; border-spacing: 0 10px;">
       <tr>
         <td style="width: 30%; vertical-align: top; padding-right: 15px;">
           <label for="notes" style="font-size: 0.9em;">{{ _('Notes') }}</label>
         </td>
         <td style="width: 70%;">
-          <input name="notes" id="notes" value="{{ request.form['notes'] or device['notes'] }}" style="width: 400px; padding: 8px;" placeholder="{{ _('Optional notes about this device') }}">
+          <input name="notes" id="notes" value="{{ device.notes }}" style="width: 400px; padding: 8px;" placeholder="{{ _('Optional notes about this device') }}">
         </td>
       </tr>
     </table>
@@ -732,16 +520,15 @@
 
   <div style="border: 1px solid #333; border-radius: 4px; padding: 20px; margin-bottom: 20px;">
     <h2>{{ _('Configuration Management') }}</h2>
-    
+
     <div style="display: flex; gap: 10px; align-items: center;">
-      <a href="{{ url_for('manager.export_device_config', device_id=device['id']) }}" class="w3-button w3-blue" style="padding: 8px 16px; font-size: 14px;">
+      <a href="{{ url_for('export_device_config', device_id=device.id) }}" class="w3-button w3-blue" style="padding: 8px 16px; font-size: 14px;">
         📥 {{ _('Export Configuration') }}
       </a>
-      <a href="{{ url_for('manager.import_device_config', device_id=device['id']) }}" class="w3-button w3-orange" style="padding: 8px 16px; font-size: 14px;">
+      <a href="{{ url_for('import_device_config', device_id=device.id) }}" class="w3-button w3-orange" style="padding: 8px 16px; font-size: 14px;">
         📤 {{ _('Import Configuration') }}
       </a>
     </div>
   </div>
 </form>
->>>>>>> 8f9bf923
 {% endblock %}