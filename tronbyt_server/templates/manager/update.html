{% extends 'base.html' %}
{% block header %}
<script src="{{ url_for('static', path='js/location.js') }}"></script>
<div style="display: flex; justify-content: space-between; align-items: center; flex-wrap: wrap; gap: 10px;">
  <h1 class="page-title" style="margin: 0;">{% block title %}{{ _('Edit Device') }}: "{{ device['name'] }}"{% endblock %}</h1>
  <div id="header-buttons"></div>
</div>
<style>
  .form-container {
    max-width: 800px;
    margin: 0 auto;
    padding: 20px;
    background-color: #1e1e1e;
    border-radius: 8px;
    box-shadow: 0 4px 8px rgba(0, 0, 0, 0.5);
  }

  .form-container h2 {
    margin-bottom: 20px;
    font-size: 1.5rem;
    color: #ffffff;
  }

  .form-group {
    margin-bottom: 15px;
  }

  .form-group label {
    display: block;
    font-weight: bold;
    margin-bottom: 5px;
    color: #b0b0b0;
  }

  .form-group input,
  .form-group select,
  .form-group textarea {
    width: 100%;
    padding: 10px;
    border: 1px solid #444;
    border-radius: 4px;
    font-size: 1rem;
    background-color: #2a2a2a;
    color: #e0e0e0;
  }

  .form-group input[type="range"] {
    width: calc(100% - 50px);
    display: inline-block;
    vertical-align: middle;
  }

  .form-group output {
    display: inline-block;
    width: 50px;
    text-align: center;
    font-weight: bold;
    color: #ffffff;
  }

  .form-actions {
    display: flex;
    justify-content: space-between;
    margin-top: 20px;
  }

  .form-actions .w3-button {
    padding: 10px 20px;
    font-size: 1rem;
  }

  .config-links {
    margin-top: 30px;
    text-align: center;
  }

  .config-links a {
    margin: 0 10px;
  }

  hr {
    margin: 30px 0;
    border: 0;
    border-top: 1px solid #444;
  }

  small {
    color: #888;
  }

  /* Brightness button panel styles */
  .brightness-panel {
    display: flex;
    gap: 6px;
    margin-top: 8px;
    max-width: 300px;
  }

  .brightness-btn {
    flex: 0 0 40px;
    padding: 8px 4px;
    border: 2px solid #444;
    cursor: pointer;
    border-radius: 4px;
    font-weight: bold;
    transition: all 0.2s;
    font-size: 14px;
  }

  /* Progressively brighter backgrounds for dark theme (update page default) */
  .brightness-btn[data-brightness="0"] { background-color: #1a1a1a; color: #666; border-color: #222; }
  .brightness-btn[data-brightness="1"] { background-color: #333; color: #aaa; border-color: #444; }
  .brightness-btn[data-brightness="2"] { background-color: #555; color: #ccc; border-color: #666; }
  .brightness-btn[data-brightness="3"] { background-color: #777; color: #eee; border-color: #888; }
  .brightness-btn[data-brightness="4"] { background-color: #999; color: #fff; border-color: #aaa; }
  .brightness-btn[data-brightness="5"] { background-color: #bbb; color: #fff; border-color: #ccc; }

  .brightness-btn:hover {
    transform: scale(1.05);
    box-shadow: 0 2px 4px rgba(255,255,255,0.2);
  }

  .brightness-btn.active {
    border-color: #377ba8;
    border-width: 3px;
    box-shadow: 0 0 8px rgba(55, 123, 168, 0.5);
  }
</style>
<script>
  function setBrightnessUpdate(brightness) {
    document.getElementById('brightness').value = brightness;
    document.getElementById('brightness-output').innerText = brightness;
    const buttons = document.querySelectorAll('#brightness-panel .brightness-btn');
    buttons.forEach(btn => {
      if (parseInt(btn.dataset.brightness) === parseInt(brightness)) {
        btn.classList.add('active');
      } else {
        btn.classList.remove('active');
      }
    });
  }

  function setNightBrightnessUpdate(brightness) {
    document.getElementById('night_brightness').value = brightness;
    document.getElementById('night-brightness-output').innerText = brightness;
    const buttons = document.querySelectorAll('#night-brightness-panel .brightness-btn');
    buttons.forEach(btn => {
      if (parseInt(btn.dataset.brightness) === parseInt(brightness)) {
        btn.classList.add('active');
      } else {
        btn.classList.remove('active');
      }
    });
  }

  function setDimBrightnessUpdate(brightness) {
    document.getElementById('dim_brightness').value = brightness;
    document.getElementById('dim-brightness-output').innerText = brightness;
    const buttons = document.querySelectorAll('#dim-brightness-panel .brightness-btn');
    buttons.forEach(btn => {
      if (parseInt(btn.dataset.brightness) === parseInt(brightness)) {
        btn.classList.add('active');
      } else {
        btn.classList.remove('active');
      }
    });
  }

  // Move buttons to header on page load
  document.addEventListener('DOMContentLoaded', function() {
    const headerButtons = document.getElementById('header-buttons');
    const form = document.getElementById('device-form');

    // Create Save button
    const saveBtn = document.createElement('button');
    saveBtn.type = 'button';
    saveBtn.className = 'w3-button w3-green';
    saveBtn.textContent = '{{ _('Save') }}';
    saveBtn.onclick = function() {
      form.submit();
    };

    // Create Delete button
    const deleteBtn = document.createElement('button');
    deleteBtn.type = 'button';
    deleteBtn.className = 'w3-button w3-red';
    deleteBtn.textContent = '{{ _('Delete') }}';
    deleteBtn.onclick = function() {
      if (confirm('{{ _('Delete device and ALL apps?') }}')) {
        form.action = "{{ url_for('delete', device_id=device.id) }}";
        form.method = 'post';
        form.submit();
      }
    };

    headerButtons.appendChild(saveBtn);
    headerButtons.appendChild(deleteBtn);
  });
</script>
{% endblock %}
{% block content %}
<div class="form-container">
  <form method="post" id="device-form">
    <div class="form-group">
      <label for="name">{{ _('Name') }}</label>
      <input name="name" id="name" value="{{ device.name }}" required>
    </div>

    <div class="form-group">
      <label for="device_type">{{ _('Device Type') }}</label>
      <select name="device_type" id="device_type">
        <option value="tidbyt_gen1" {% if device.type=='tidbyt_gen1' %}selected{% endif %}>Tidbyt Gen1</option>
        <option value="tidbyt_gen2" {% if device.type=='tidbyt_gen2' %}selected{% endif %}>Tidbyt Gen2</option>
        <option value="pixoticker" {% if device.type=='pixoticker' %}selected{% endif %}>Pixoticker</option>
        <option value="tronbyt_s3" {% if device.type=='tronbyt_s3' %}selected{% endif %}>Tronbyt S3</option>
        <option value="tronbyt_s3_wide" {% if device.type=='tronbyt_s3_wide' %}selected{% endif %}>Tronbyt S3 Wide</option>
        <option value="raspberrypi" {% if device.type=='raspberrypi' %}selected{% endif %}>Raspberry Pi</option>
        <option value="other" {% if device.type=='other' %}selected{% endif %}>Other</option>
      </select>
    </div>

    <div class="form-group">
      <label for="img_url">{{ _('Image URL') }}</label>
      <div style="display: flex; gap: 10px; align-items: center;">
        <input name="img_url" id="img_url" value="{{ device.img_url }}" style="flex: 1;"
          oninput="updateCurlCommand()">
        <button type="button" class="w3-button w3-small w3-gray" onclick="resetImgUrl()"
          title="{{ _('Reset to default') }}">{{ _('Reset to Default') }}</button>
      </div>

      <label for="ws_url" style="margin-top: 10px;">{{ _('Websocket URL') }}</label>
      <div style="display: flex; gap: 10px; align-items: center;">
        <input name="ws_url" id="ws_url" value="{{ device.ws_url }}" style="flex: 1;">
        <button type="button" class="w3-button w3-small w3-gray" onclick="resetWsUrl()"
          title="{{ _('Reset to default') }}">{{ _('Reset to Default') }}</button>
      </div>
    </div>

    <script>
      function resetImgUrl() {
        document.getElementById('img_url').value = '{{ default_img_url }}';
        updateCurlCommand(); // Update curl command if it exists
      }

      function resetWsUrl() {
        document.getElementById('ws_url').value = '{{ default_ws_url }}';
      }
    </script>

    <div class="form-group">
      <label for="default_interval">{{ _('App Cycle Time (Seconds)') }}</label>
      <output>{{ device.default_interval }}</output>
      <input type="range" name="default_interval" id="default_interval" min="1" max="30"
        value="{{ device.default_interval }}" oninput="this.previousElementSibling.value = this.value">
    </div>

    <div class="form-group">
      <label for="brightness">{{ _('Brightness') }}</label>
      <span class="tooltip-icon"
        title="{{ _('If your device stays dark at level 1, add legacy_brightness to the Notes field') }}">ⓘ</span>
      <output id="brightness-output">{{ device.brightness }}</output>
      <input type="hidden" name="brightness" id="brightness" value="{{ device.brightness }}">
      <div class="brightness-panel" id="brightness-panel">
        <button type="button" class="brightness-btn {% if device.brightness == 0 %}active{% endif %}"
                data-brightness="0" onclick="setBrightnessUpdate(0)">0</button>
        <button type="button" class="brightness-btn {% if device.brightness == 1 %}active{% endif %}"
                data-brightness="1" onclick="setBrightnessUpdate(1)">1</button>
        <button type="button" class="brightness-btn {% if device.brightness == 2 %}active{% endif %}"
                data-brightness="2" onclick="setBrightnessUpdate(2)">2</button>
        <button type="button" class="brightness-btn {% if device.brightness == 3 %}active{% endif %}"
                data-brightness="3" onclick="setBrightnessUpdate(3)">3</button>
        <button type="button" class="brightness-btn {% if device.brightness == 4 %}active{% endif %}"
                data-brightness="4" onclick="setBrightnessUpdate(4)">4</button>
        <button type="button" class="brightness-btn {% if device.brightness == 5 %}active{% endif %}"
                data-brightness="5" onclick="setBrightnessUpdate(5)">5</button>
      </div>
    </div>

    <div class="form-group">
      <label for="night_mode_enabled">{{ _('Enable Night Mode') }}</label>
      <input type="checkbox" name="night_mode_enabled" id="night_mode_enabled" {% if device.night_mode_enabled
        %}checked{% endif %}>
    </div>

    <div class="form-group">
      <label for="night_brightness">{{ _('Night Brightness') }}</label>
      <output id="night-brightness-output">{{ device.night_brightness or 1 }}</output>
      <input type="hidden" name="night_brightness" id="night_brightness" value="{{ device.night_brightness or 1 }}">
      <div class="brightness-panel" id="night-brightness-panel">
        <button type="button" class="brightness-btn {% if device.night_brightness == 0 %}active{% endif %}"
                data-brightness="0" onclick="setNightBrightnessUpdate(0)">0</button>
        <button type="button" class="brightness-btn {% if device.night_brightness == 1 %}active{% endif %}"
                data-brightness="1" onclick="setNightBrightnessUpdate(1)">1</button>
        <button type="button" class="brightness-btn {% if device.night_brightness == 2 %}active{% endif %}"
                data-brightness="2" onclick="setNightBrightnessUpdate(2)">2</button>
        <button type="button" class="brightness-btn {% if device.night_brightness == 3 %}active{% endif %}"
                data-brightness="3" onclick="setNightBrightnessUpdate(3)">3</button>
        <button type="button" class="brightness-btn {% if device.night_brightness == 4 %}active{% endif %}"
                data-brightness="4" onclick="setNightBrightnessUpdate(4)">4</button>
        <button type="button" class="brightness-btn {% if device.night_brightness == 5 %}active{% endif %}"
                data-brightness="5" onclick="setNightBrightnessUpdate(5)">5</button>
      </div>
    </div>

    <div class="form-group">
      <label for="night_start">{{ _('Night Start Time (24hr)') }}</label>
      <input type="text" name="night_start" id="night_start" placeholder="22:00 or 2200"
        value="{{ device.night_start or '22:00' }}" pattern="^([0-1]?[0-9]|2[0-3]):?[0-5][0-9]$">
      <small>{{ _('Enter time as HH:MM or HHMM (e.g., 22:00 or 2200)') }}</small>
    </div>

    <div class="form-group">
      <label for="night_end">{{ _('Night End Time (24hr)') }}</label>
      <input type="text" name="night_end" id="night_end" placeholder="06:00 or 0600"
        value="{{ device.night_end or '06:00' }}" pattern="^([0-1]?[0-9]|2[0-3]):?[0-5][0-9]$">
      <small>{{ _('Enter time as HH:MM or HHMM (e.g., 06:00 or 0600)') }}</small>
    </div>

    <div class="form-group">
      <label for="night_mode_app">{{ _('Night Mode App') }}</label>
      <select name="night_mode_app" id="night_mode_app">
        <option value="None">{{ _('None') }}</option>
        {% if device.apps %}
        {% for app in device.apps.values() %}
        <option value="{{ app.iname }}" {% if device.night_mode_app and device.night_mode_app==app.iname
          %}selected{% endif %}>
          {{ app.iname }} {{ app.name }}
        </option>
        {% endfor %}
        {% endif %}
      </select>
      <small>{{ _('To prevent the night mode app from displaying during the day, set it to disabled on the app edit
        page.') }}</small>
    </div>

    <div class="form-group">
      <label for="dim_time">{{ _('Dim Start Time (24hr)') }}</label>
      <input type="text" name="dim_time" id="dim_time" placeholder="20:00 or 2000"
        value="{{ device.dim_time or '' }}" pattern="^([0-1]?[0-9]|2[0-3]):?[0-5][0-9]$">
      <small>{{ _('Time to start dimming (e.g., 20:00 or 2000). Dim mode ends at Night End Time (if set) or 6:00 AM by default. Leave empty to disable.') }}</small>
    </div>

    <div class="form-group">
      <label for="dim_brightness">{{ _('Dim Brightness') }}</label>
      <output id="dim-brightness-output">{{ device.dim_brightness or 2 }}</output>
      <input type="hidden" name="dim_brightness" id="dim_brightness" value="{{ device.dim_brightness or 2 }}">
      <div class="brightness-panel" id="dim-brightness-panel">
        <button type="button" class="brightness-btn {% if device.dim_brightness or 2 == 0 %}active{% endif %}"
                data-brightness="0" onclick="setDimBrightnessUpdate(0)">0</button>
        <button type="button" class="brightness-btn {% if device.dim_brightness or 2 == 1 %}active{% endif %}"
                data-brightness="1" onclick="setDimBrightnessUpdate(1)">1</button>
        <button type="button" class="brightness-btn {% if device.dim_brightness or 2 == 2 %}active{% endif %}"
                data-brightness="2" onclick="setDimBrightnessUpdate(2)">2</button>
        <button type="button" class="brightness-btn {% if device.dim_brightness or 2 == 3 %}active{% endif %}"
                data-brightness="3" onclick="setDimBrightnessUpdate(3)">3</button>
        <button type="button" class="brightness-btn {% if device.dim_brightness or 2 == 4 %}active{% endif %}"
                data-brightness="4" onclick="setDimBrightnessUpdate(4)">4</button>
        <button type="button" class="brightness-btn {% if device.dim_brightness or 2 == 5 %}active{% endif %}"
                data-brightness="5" onclick="setDimBrightnessUpdate(5)">5</button>
      </div>
    </div>

    <div class="form-group">
      <label for="location_search">{{ _('Location') }}</label>
      <input type="text" id="location_search" placeholder="{{ _('Enter a location') }}"
<<<<<<< HEAD
        value="{{ device.location.name or '' }}">
=======
        value="{{ request.form['location_search'] or device.get('location', {}).get('description', '') }}">
>>>>>>> e4c68ec5
      <ul id="location_results"></ul>
      <input type="hidden" name="location" id="location"
        value='{{ device.location.model_dump_json() if device.location else "{}" }}'>
    </div>

    <script>
      document.addEventListener('DOMContentLoaded', function () {
        enableLocationSearch(document.getElementById('location_search'), document.getElementById('location_results'), document.getElementById('location'), null);
      });
    </script>

    <div class="form-group">
      <label for="api_key">{{ _('API Key') }}</label>
      <input name="api_key" id="api_key" class="form-control" value="{{ device.api_key }}"
        oninput="updateCurlCommand()">
    </div>

    <div class="form-group">
      <label for="curl_example">{{ _('Example curl Command') }}</label>
      <textarea id="curl_example" class="form-control" rows="5" readonly></textarea>
    </div>

    <script>
      function parseImageUrl(imageUrl) {
        try {
          const url = new URL(imageUrl);
          const pathParts = url.pathname.split("/").filter(Boolean);
          const deviceId = pathParts[0];
          const server = `${url.protocol}//${url.host}`;
          return { server, deviceId };
        } catch (e) {
          return { server: 'http://localhost:8000', deviceId: 'UNKNOWN' };
        }
      }

      function updateCurlCommand() {
        const apiKey = document.getElementById("api_key").value.trim();
        const imageUrl = document.getElementById("img_url").value.trim();
        const { server, deviceId } = parseImageUrl(imageUrl);

        const curl = `curl -X POST ${server}/v0/devices/${deviceId}/push -H 'Authorization: ${apiKey || 'CHANGEME'}' -H 'Content-Type: application/json' --data '{"image": "'$(base64 -w 0 -i test.webp)'"}'`;
        document.getElementById("curl_example").value = curl;
      }

      // Update curl command on page load
      document.addEventListener("DOMContentLoaded", updateCurlCommand);
    </script>

    <div class="form-group">
      <label for="notes">{{ _('Notes') }}</label>
      <input name="notes" id="notes" value="{{ device.notes or '' }}">
    </div>



    <div class="form-actions">
      <button type="submit" class="w3-button w3-green">{{ _('Save') }}</button>
      <button type="submit" formaction="{{ url_for('delete', device_id=device.id) }}" formmethod="post"
        class="w3-button w3-red" onclick="return confirm('{{ _('Delete device and ALL apps?') }}');">{{ _('Delete')
        }}</button>
    </div>
  </form>
</div>

<hr>

<div class="config-links">
  <a href="{{ url_for('export_device_config', device_id=device.id) }}" class="w3-button w3-blue">
    {{ _('Export Configuration') }}
  </a>
  <a href="{{ url_for('import_device_config', device_id=device.id) }}" class="w3-button w3-orange">
    {{ _('Import Configuration') }}
  </a>
</div>
{% endblock %}<|MERGE_RESOLUTION|>--- conflicted
+++ resolved
@@ -363,11 +363,7 @@
     <div class="form-group">
       <label for="location_search">{{ _('Location') }}</label>
       <input type="text" id="location_search" placeholder="{{ _('Enter a location') }}"
-<<<<<<< HEAD
-        value="{{ device.location.name or '' }}">
-=======
-        value="{{ request.form['location_search'] or device.get('location', {}).get('description', '') }}">
->>>>>>> e4c68ec5
+        value="{{ device.location.description or '' }}">
       <ul id="location_results"></ul>
       <input type="hidden" name="location" id="location"
         value='{{ device.location.model_dump_json() if device.location else "{}" }}'>
