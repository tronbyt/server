{% extends 'base.html' %}
{% block header %}
<<<<<<< HEAD
<script src="{{ url_for('static', path='js/location.js') }}"></script>
<div style="display: flex; justify-content: space-between; align-items: center; flex-wrap: wrap; gap: 15px; margin-bottom: 10px; width: 100%;">
  <h1 class="page-title" style="margin: 0; font-size: 1.5em;">{% block title %}{{ _('Edit Device') }}: "{{ device.name }}"{% endblock %}</h1>
  <div id="header-buttons" style="display: flex; gap: 8px; align-items: center;"></div>
=======
<link rel="stylesheet" href="{{ url_for('static', filename='css/update-simple.css') }}">
<script src="{{ url_for('static', filename='js/location.js') }}"></script>
<div class="header-container">
  <h1 class="page-title">{% block title %}{{ _('Edit Device') }}: "{{ device['name'] }}"{% endblock %}</h1>
  <div id="header-buttons"></div>
>>>>>>> dad6ee91
</div>
<script>
  function setBrightnessUpdate(brightness) {
    document.getElementById('brightness').value = brightness;
    const buttons = document.querySelectorAll('#brightness-panel .brightness-btn');
    buttons.forEach(btn => {
      if (parseInt(btn.dataset.brightness) === parseInt(brightness)) {
        btn.classList.add('active');
      } else {
        btn.classList.remove('active');
      }
    });
  }

  function setNightBrightnessUpdate(brightness) {
    document.getElementById('night_brightness').value = brightness;
    const buttons = document.querySelectorAll('#night-brightness-panel .brightness-btn');
    buttons.forEach(btn => {
      if (parseInt(btn.dataset.brightness) === parseInt(brightness)) {
        btn.classList.add('active');
      } else {
        btn.classList.remove('active');
      }
    });
  }

  function setDimBrightnessUpdate(brightness) {
    document.getElementById('dim_brightness').value = brightness;
    const buttons = document.querySelectorAll('#dim-brightness-panel .brightness-btn');
    buttons.forEach(btn => {
      if (parseInt(btn.dataset.brightness) === parseInt(brightness)) {
        btn.classList.add('active');
      } else {
        btn.classList.remove('active');
      }
    });
  }

  // Move buttons to header on page load
  document.addEventListener('DOMContentLoaded', function() {
    const headerButtons = document.getElementById('header-buttons');
    const form = document.getElementById('device-form');

    // Create Save button
    const saveBtn = document.createElement('button');
    saveBtn.type = 'button';
    saveBtn.className = 'w3-button w3-green config-management-btn';
    saveBtn.textContent = '{{ _('Save') }}';
    saveBtn.onclick = function() {
      if (confirm('{{ _('Save device settings?') }}')) {
        form.submit();
      }
    };

    // Create Delete button
    const deleteBtn = document.createElement('button');
    deleteBtn.type = 'button';
    deleteBtn.className = 'w3-button w3-red config-management-btn';
    deleteBtn.textContent = '{{ _('Delete') }}';
    deleteBtn.onclick = function() {
      if (confirm('{{ _('Delete device and ALL apps? This action cannot be undone.') }}')) {
        form.action = "{{ url_for('delete', device_id=device.id) }}";
        form.method = 'post';
        form.submit();
      }
    };

    headerButtons.appendChild(saveBtn);
    headerButtons.appendChild(deleteBtn);
  });
</script>
{% endblock %}
{% block content %}
<form method="post" id="device-form">
  <h1>{{ _('Device Settings') }}</h1>

  <div class="device-settings-section">
    <h2>{{ _('Basic Information') }}</h2>
<<<<<<< HEAD

    <div style="display: flex; gap: 15px; margin-bottom: 15px;">
      <div style="flex: 1;">
        <label for="name" style="display: block; margin-bottom: 5px; font-size: 0.9em;">{{ _('Device Name') }}</label>
        <input name="name" id="name" value="{{ device.name }}" required style="width: 100%; padding: 8px;">
      </div>
      <div style="flex: 1;">
        <label for="device_type" style="display: block; margin-bottom: 5px; font-size: 0.9em;">{{ _('Device Type') }}</label>
        <select name="device_type" id="device_type" style="width: 100%; padding: 8px;">
          <option value="tidbyt_gen1" {% if device.type=='tidbyt_gen1' %}selected{% endif %}>Tidbyt Gen1</option>
          <option value="tidbyt_gen2" {% if device.type=='tidbyt_gen2' %}selected{% endif %}>Tidbyt Gen2</option>
          <option value="pixoticker" {% if device.type=='pixoticker' %}selected{% endif %}>Pixoticker</option>
          <option value="tronbyt_s3" {% if device.type=='tronbyt_s3' %}selected{% endif %}>Tronbyt S3</option>
          <option value="tronbyt_s3_wide" {% if device.type=='tronbyt_s3_wide' %}selected{% endif %}>Tronbyt S3 Wide</option>
          <option value="raspberrypi" {% if device.type=='raspberrypi' %}selected{% endif %}>Raspberry Pi</option>
          <option value="other" {% if device.type=='other' %}selected{% endif %}>Other</option>
=======
    
    <div class="device-settings-row">
      <div>
        <label for="name" class="device-settings-label">{{ _('Device Name') }}</label>
        <input name="name" id="name" value="{{ request.form['name'] or device['name'] }}" required class="device-settings-input">
      </div>
      <div>
        <label for="device_type" class="device-settings-label">{{ _('Device Type') }}</label>
        <select name="device_type" id="device_type" class="device-settings-input">
          <option value="tidbyt_gen1" {% if device.get('type')=='tidbyt_gen1' %}selected{% endif %}>Tidbyt Gen1</option>
          <option value="tidbyt_gen2" {% if device.get('type')=='tidbyt_gen2' %}selected{% endif %}>Tidbyt Gen2</option>
          <option value="pixoticker" {% if device.get('type')=='pixoticker' %}selected{% endif %}>Pixoticker</option>
          <option value="tronbyt_s3" {% if device.get('type')=='tronbyt_s3' %}selected{% endif %}>Tronbyt S3</option>
          <option value="tronbyt_s3_wide" {% if device.get('type')=='tronbyt_s3_wide' %}selected{% endif %}>Tronbyt S3 Wide</option>
          <option value="raspberrypi" {% if device.get('type')=='raspberrypi' %}selected{% endif %}>Raspberry Pi</option>
          <option value="other" {% if device.get('type')=='other' %}selected{% endif %}>Other</option>
>>>>>>> dad6ee91
        </select>
      </div>
    </div>

    <div class="device-settings-section-divider">
      <h3>{{ _('Connection URLs') }}</h3>
<<<<<<< HEAD

      <table style="width: 100%; border-spacing: 0 10px;">
=======
      
      <table class="device-settings-table">
>>>>>>> dad6ee91
        <tr>
          <td>
            <label for="img_url" class="device-settings-label">{{ _('Image URL') }}</label>
          </td>
<<<<<<< HEAD
          <td style="width: 70%;">
            <div style="display: flex; gap: 10px; align-items: center;">
              <input name="img_url" id="img_url" value="{{ device.img_url }}" style="flex: 1; padding: 8px;"
                oninput="updateCurlCommand()">
              <button type="button" class="w3-button w3-small w3-gray" onclick="resetImgUrl()"
                title="{{ _('Reset to default') }}" style="padding: 8px 12px; font-size: 12px;">{{ _('Reset') }}</button>
=======
          <td>
            <div class="url-input-container">
              <input name="img_url" id="img_url" value="{{ device['img_url'] }}"
                oninput="updateExampleCommands()">
              <button type="button" class="w3-button w3-small w3-gray url-reset-btn" onclick="resetImgUrl()"
                title="{{ _('Reset to default') }}">{{ _('Reset') }}</button>
>>>>>>> dad6ee91
            </div>
          </td>
        </tr>
        <tr>
          <td>
            <label for="ws_url" class="device-settings-label">{{ _('Websocket URL') }}</label>
          </td>
<<<<<<< HEAD
          <td style="width: 70%;">
            <div style="display: flex; gap: 10px; align-items: center;">
              <input name="ws_url" id="ws_url" value="{{ device.ws_url }}" style="flex: 1; padding: 8px;">
              <button type="button" class="w3-button w3-small w3-gray" onclick="resetWsUrl()"
                title="{{ _('Reset to default') }}" style="padding: 8px 12px; font-size: 12px;">{{ _('Reset') }}</button>
=======
          <td>
            <div class="url-input-container">
              <input name="ws_url" id="ws_url" value="{{ device['ws_url'] }}">
              <button type="button" class="w3-button w3-small w3-gray url-reset-btn" onclick="resetWsUrl()"
                title="{{ _('Reset to default') }}">{{ _('Reset') }}</button>
>>>>>>> dad6ee91
            </div>
          </td>
        </tr>
      </table>
    </div>
  </div>

    <script>
      function resetImgUrl() {
        document.getElementById('img_url').value = '{{ default_img_url }}';
        updateExampleCommands(); // Update example commands if they exist
      }

      function resetWsUrl() {
        document.getElementById('ws_url').value = '{{ default_ws_url }}';
      }
    </script>

  <div class="device-settings-section">
    <h2>{{ _('Display Settings') }}</h2>
<<<<<<< HEAD

    <table style="width: 100%; border-spacing: 0 10px;">
=======
    
    <table class="device-settings-table">
>>>>>>> dad6ee91
      <tr>
        <td>
          <label for="default_interval" class="device-settings-label">{{ _('App Cycle Time (Seconds)') }}</label>
        </td>
        <td>
          <div class="range-container">
            <input type="range" name="default_interval" id="default_interval" min="1" max="30"
<<<<<<< HEAD
              value="{{ device.default_interval }}" oninput="this.nextElementSibling.value = this.value" style="flex: 1;">
            <output style="min-width: 30px; text-align: center; font-weight: bold;">{{ device.default_interval }}</output>
=======
              value="{{ device['default_interval'] }}" oninput="this.nextElementSibling.value = this.value">
            <output class="range-output">{{ device['default_interval'] }}</output>
>>>>>>> dad6ee91
          </div>
        </td>
      </tr>
    </table>

    <div class="device-settings-section-divider">
      <h3>{{ _('Brightness Settings') }}</h3>
<<<<<<< HEAD

      <table style="width: 100%; border-spacing: 0 10px;">
=======
      
      <table class="device-settings-table">
>>>>>>> dad6ee91
        <tr>
          <td>
            <label for="brightness" class="device-settings-label">{{ _('Brightness') }}</label>
          </td>
<<<<<<< HEAD
          <td style="width: 70%;">
            <input type="hidden" name="brightness" id="brightness" value="{{ device.brightness }}">
=======
          <td>
            <input type="hidden" name="brightness" id="brightness" value="{{ device['brightness'] }}">
>>>>>>> dad6ee91
            <div class="brightness-panel" id="brightness-panel">
              <button type="button" class="brightness-btn {% if device.brightness == 0 %}active{% endif %}"
                      data-brightness="0" onclick="setBrightnessUpdate(0)">0</button>
              <button type="button" class="brightness-btn {% if device.brightness == 1 %}active{% endif %}"
                      data-brightness="1" onclick="setBrightnessUpdate(1)">1</button>
              <button type="button" class="brightness-btn {% if device.brightness == 2 %}active{% endif %}"
                      data-brightness="2" onclick="setBrightnessUpdate(2)">2</button>
              <button type="button" class="brightness-btn {% if device.brightness == 3 %}active{% endif %}"
                      data-brightness="3" onclick="setBrightnessUpdate(3)">3</button>
              <button type="button" class="brightness-btn {% if device.brightness == 4 %}active{% endif %}"
                      data-brightness="4" onclick="setBrightnessUpdate(4)">4</button>
              <button type="button" class="brightness-btn {% if device.brightness == 5 %}active{% endif %}"
                      data-brightness="5" onclick="setBrightnessUpdate(5)">5</button>
            </div>
          </td>
        </tr>
      </table>
    </div>
  </div>

  <div class="device-settings-section">
    <h2>{{ _('Night Mode Settings') }}</h2>
<<<<<<< HEAD

    <table style="width: 100%; border-spacing: 0 10px;">
=======
    
    <table class="device-settings-table">
>>>>>>> dad6ee91
      <tr>
        <td>
          <label for="night_mode_enabled" class="device-settings-label">{{ _('Enable Night Mode') }}</label>
        </td>
<<<<<<< HEAD
        <td style="width: 70%;">
          <input type="checkbox" name="night_mode_enabled" id="night_mode_enabled" {% if device.night_mode_enabled %}checked{% endif %}>
=======
        <td>
          <input type="checkbox" name="night_mode_enabled" id="night_mode_enabled" {% if device['night_mode_enabled'] %}checked{% endif %}>
>>>>>>> dad6ee91
        </td>
      </tr>
    </table>

    <div class="device-settings-section-divider">
      <h3>{{ _('Night Mode Configuration') }}</h3>
<<<<<<< HEAD

      <table style="width: 100%; border-spacing: 0 10px;">
=======
      
      <table class="device-settings-table">
>>>>>>> dad6ee91
        <tr>
          <td>
            <label for="night_start" class="device-settings-label">{{ _('Night Start Time') }}</label>
          </td>
<<<<<<< HEAD
          <td style="width: 70%;">
            <input type="time" name="night_start" id="night_start" value="{{ device.night_start | default('22:00') }}" style="padding: 8px;">
=======
          <td>
            <input type="time" name="night_start" id="night_start" value="{{ device.get('night_start', '22:00') }}" class="device-settings-input">
>>>>>>> dad6ee91
          </td>
        </tr>
        <tr>
          <td>
            <label for="night_end" class="device-settings-label">{{ _('Night End Time') }}</label>
          </td>
<<<<<<< HEAD
          <td style="width: 70%;">
            <input type="time" name="night_end" id="night_end" value="{{ device.night_end | default('06:00') }}" style="padding: 8px;">
=======
          <td>
            <input type="time" name="night_end" id="night_end" value="{{ device.get('night_end', '06:00') }}" class="device-settings-input">
>>>>>>> dad6ee91
          </td>
        </tr>
        <tr>
          <td>
            <label for="night_brightness" class="device-settings-label">{{ _('Night Brightness') }}</label>
          </td>
<<<<<<< HEAD
          <td style="width: 70%;">
            <input type="hidden" name="night_brightness" id="night_brightness" value="{{ device.night_brightness | default(1) }}">
=======
          <td>
            <input type="hidden" name="night_brightness" id="night_brightness" value="{{ device.get('night_brightness', 1) }}">
>>>>>>> dad6ee91
            <div class="brightness-panel" id="night-brightness-panel">
              <button type="button" class="brightness-btn {% if device.night_brightness | default(1) == 0 %}active{% endif %}"
                      data-brightness="0" onclick="setNightBrightnessUpdate(0)">0</button>
              <button type="button" class="brightness-btn {% if device.night_brightness | default(1) == 1 %}active{% endif %}"
                      data-brightness="1" onclick="setNightBrightnessUpdate(1)">1</button>
              <button type="button" class="brightness-btn {% if device.night_brightness | default(1) == 2 %}active{% endif %}"
                      data-brightness="2" onclick="setNightBrightnessUpdate(2)">2</button>
              <button type="button" class="brightness-btn {% if device.night_brightness | default(1) == 3 %}active{% endif %}"
                      data-brightness="3" onclick="setNightBrightnessUpdate(3)">3</button>
              <button type="button" class="brightness-btn {% if device.night_brightness | default(1) == 4 %}active{% endif %}"
                      data-brightness="4" onclick="setNightBrightnessUpdate(4)">4</button>
              <button type="button" class="brightness-btn {% if device.night_brightness | default(1) == 5 %}active{% endif %}"
                      data-brightness="5" onclick="setNightBrightnessUpdate(5)">5</button>
            </div>
          </td>
        </tr>
        <tr>
          <td>
            <label for="night_mode_app" class="device-settings-label">{{ _('Night Mode App') }}</label>
          </td>
          <td>
            <select name="night_mode_app" id="night_mode_app" class="select-container">
              <option value="None">{{ _('None') }}</option>
              {% if device.apps %}
              {% for app in device.apps.values() %}
              <option value="{{ app.iname }}" {% if device.night_mode_app and device.night_mode_app==app.iname %}selected{% endif %}>
                {{ app.iname }} {{ app.name }}
              </option>
              {% endfor %}
              {% endif %}
            </select>
            <small class="small-text">{{ _('To prevent the night mode app from displaying during the day, set it to disabled on the app edit page.') }}</small>
          </td>
        </tr>
      </table>
    </div>
  </div>

  <div class="device-settings-section">
    <h2>{{ _('Dim Mode Settings') }}</h2>
<<<<<<< HEAD

    <table style="width: 100%; border-spacing: 0 10px;">
=======
    
    <table class="device-settings-table">
>>>>>>> dad6ee91
      <tr>
        <td>
          <label for="dim_time" class="device-settings-label">{{ _('Dim Start Time') }}</label>
        </td>
<<<<<<< HEAD
        <td style="width: 70%;">
          <input type="time" name="dim_time" id="dim_time" value="{{ device.dim_time | default('') }}" style="padding: 8px;">
          <small style="color: #888; font-size: 0.8em; display: block; margin-top: 5px;">{{ _('Leave empty to disable dim mode. Dim mode ends at Night End Time (if set) or 6:00 AM by default.') }}</small>
=======
        <td>
          <input type="time" name="dim_time" id="dim_time" value="{{ device.get('dim_time', '') }}" class="device-settings-input">
          <small class="small-text">{{ _('Leave empty to disable dim mode. Dim mode ends at Night End Time (if set) or 6:00 AM by default.') }}</small>
>>>>>>> dad6ee91
        </td>
      </tr>
      <tr>
        <td>
          <label for="dim_brightness" class="device-settings-label">{{ _('Dim Brightness') }}</label>
        </td>
<<<<<<< HEAD
        <td style="width: 70%;">
          <input type="hidden" name="dim_brightness" id="dim_brightness" value="{{ device.dim_brightness | default(2) }}">
=======
        <td>
          <input type="hidden" name="dim_brightness" id="dim_brightness" value="{{ device.get('dim_brightness', 2) }}">
>>>>>>> dad6ee91
          <div class="brightness-panel" id="dim-brightness-panel">
            <button type="button" class="brightness-btn {% if device.dim_brightness | default(2) == 0 %}active{% endif %}"
                    data-brightness="0" onclick="setDimBrightnessUpdate(0)">0</button>
            <button type="button" class="brightness-btn {% if device.dim_brightness | default(2) == 1 %}active{% endif %}"
                    data-brightness="1" onclick="setDimBrightnessUpdate(1)">1</button>
            <button type="button" class="brightness-btn {% if device.dim_brightness | default(2) == 2 %}active{% endif %}"
                    data-brightness="2" onclick="setDimBrightnessUpdate(2)">2</button>
            <button type="button" class="brightness-btn {% if device.dim_brightness | default(2) == 3 %}active{% endif %}"
                    data-brightness="3" onclick="setDimBrightnessUpdate(3)">3</button>
            <button type="button" class="brightness-btn {% if device.dim_brightness | default(2) == 4 %}active{% endif %}"
                    data-brightness="4" onclick="setDimBrightnessUpdate(4)">4</button>
            <button type="button" class="brightness-btn {% if device.dim_brightness | default(2) == 5 %}active{% endif %}"
                    data-brightness="5" onclick="setDimBrightnessUpdate(5)">5</button>
          </div>
        </td>
      </tr>
    </table>
  </div>

  <div class="device-settings-section">
    <h2>{{ _('Location & API Settings') }}</h2>
<<<<<<< HEAD

    <table style="width: 100%; border-spacing: 0 10px;">
=======
    
    <table class="device-settings-table">
>>>>>>> dad6ee91
      <tr>
        <td>
          <label for="location_search" class="device-settings-label">{{ _('Location') }}</label>
        </td>
        <td>
          <input type="text" id="location_search" placeholder="{{ _('Enter a location') }}"
<<<<<<< HEAD
            value="{{ device.location.description | default('') }}" style="width: 300px; padding: 8px;">
=======
            value="{{ request.form['location_search'] or device.get('location', {}).get('description', '') }}" class="device-settings-input">
>>>>>>> dad6ee91
          <ul id="location_results"></ul>
          <input type="hidden" name="location" id="location"
            value='{{ device.location.model_dump_json() if device.location else "{}" }}'>
        </td>
      </tr>
    </table>

    <div class="device-settings-section-divider">
      <h3>{{ _('API Configuration') }}</h3>
<<<<<<< HEAD

      <table style="width: 100%; border-spacing: 0 10px;">
=======
      
      <table class="device-settings-table">
        <tr>
          <td>
            <label for="device_id" class="device-settings-label">{{ _('Device ID') }}</label>
          </td>
          <td>
            <input id="device_id" value="{{ device['id'] }}" readonly class="device-settings-input">
          </td>
        </tr>
>>>>>>> dad6ee91
        <tr>
          <td>
            <label for="api_key" class="device-settings-label">{{ _('Device API Key') }}</label>
          </td>
<<<<<<< HEAD
          <td style="width: 70%;">
            <input name="api_key" id="api_key" value="{{ device.api_key }}"
              oninput="updateCurlCommand()" style="width: 300px; padding: 8px;">
=======
          <td>
            <input name="api_key" id="api_key" value="{{ request.form['api_key'] or device['api_key'] }}"
              oninput="updateExampleCommands()" class="device-settings-input">
>>>>>>> dad6ee91
          </td>
        </tr>
        <tr>
          <td>
            <label for="curl_example" class="device-settings-label">{{ _('Example curl Command') }}</label>
          </td>
          <td>
            <textarea id="curl_example" rows="3" readonly class="device-example-command-input"></textarea>
          </td>
        </tr>
        <tr>
          <td>
            <label for="pixlet_example" class="device-settings-label">{{ _('Example pixlet Command') }}</label>
          </td>
          <td>
            <textarea id="pixlet_example" rows="3" readonly class="device-example-command-input"></textarea>
          </td>
        </tr>
      </table>
    </div>
  </div>

  <script>
    document.addEventListener('DOMContentLoaded', function () {
      enableLocationSearch(document.getElementById('location_search'), document.getElementById('location_results'), document.getElementById('location'), null);
    });
  </script>

    <script>
      function parseImageUrl(imageUrl) {
        try {
          const url = new URL(imageUrl);
          const pathParts = url.pathname.split("/").filter(Boolean);
          const deviceId = pathParts[0];
          const server = `${url.protocol}//${url.host}`;
          return { server, deviceId };
        } catch (e) {
          return { server: 'http://localhost:8000', deviceId: 'UNKNOWN' };
        }
      }

      function updateExampleCommands() {
        const apiKey = document.getElementById("api_key").value.trim();
        const imageUrl = document.getElementById("img_url").value.trim();
        const { server, deviceId } = parseImageUrl(imageUrl);

        const curl = `curl -X POST ${server}/v0/devices/${deviceId}/push -H 'Authorization: ${apiKey || 'CHANGEME'}' -H 'Content-Type: application/json' --data '{"image": "'$(base64 -w 0 -i test.webp)'"}'`;
        document.getElementById("curl_example").value = curl;

        const pixlet = `pixlet push -u ${server} -t '${apiKey || 'CHANGEME'}' ${deviceId} test.webp`;
        document.getElementById("pixlet_example").value = pixlet;
      }

      // Update curl command on page load
      document.addEventListener("DOMContentLoaded", updateExampleCommands);
    </script>

  <div class="device-settings-section">
    <h2>{{ _('Additional Settings') }}</h2>
<<<<<<< HEAD

    <table style="width: 100%; border-spacing: 0 10px;">
=======
    
    <table class="device-settings-table">
>>>>>>> dad6ee91
      <tr>
        <td>
          <label for="notes" class="device-settings-label">{{ _('Notes') }}</label>
        </td>
<<<<<<< HEAD
        <td style="width: 70%;">
          <input name="notes" id="notes" value="{{ device.notes }}" style="width: 400px; padding: 8px;" placeholder="{{ _('Optional notes about this device') }}">
=======
        <td>
          <input name="notes" id="notes" value="{{ request.form['notes'] or device['notes'] }}" class="notes-input" placeholder="{{ _('Optional notes about this device') }}">
>>>>>>> dad6ee91
        </td>
      </tr>
    </table>
  </div>

  <div class="device-settings-section">
    <h2>{{ _('Configuration Management') }}</h2>
<<<<<<< HEAD

    <div style="display: flex; gap: 10px; align-items: center;">
      <a href="{{ url_for('export_device_config', device_id=device.id) }}" class="w3-button w3-blue" style="padding: 8px 16px; font-size: 14px;">
        📥 {{ _('Export Configuration') }}
      </a>
      <a href="{{ url_for('import_device_config', device_id=device.id) }}" class="w3-button w3-orange" style="padding: 8px 16px; font-size: 14px;">
=======
    
    <div class="config-management-container">
      <a href="{{ url_for('manager.export_device_config', device_id=device['id']) }}" class="w3-button w3-blue config-management-btn">
        📥 {{ _('Export Configuration') }}
      </a>
      <a href="{{ url_for('manager.import_device_config', device_id=device['id']) }}" class="w3-button w3-orange config-management-btn">
>>>>>>> dad6ee91
        📤 {{ _('Import Configuration') }}
      </a>
    </div>
  </div>
</form>
{% endblock %}<|MERGE_RESOLUTION|>--- conflicted
+++ resolved
@@ -1,17 +1,10 @@
 {% extends 'base.html' %}
 {% block header %}
-<<<<<<< HEAD
+<link rel="stylesheet" href="{{ url_for('static', path='css/update-simple.css') }}">
 <script src="{{ url_for('static', path='js/location.js') }}"></script>
-<div style="display: flex; justify-content: space-between; align-items: center; flex-wrap: wrap; gap: 15px; margin-bottom: 10px; width: 100%;">
-  <h1 class="page-title" style="margin: 0; font-size: 1.5em;">{% block title %}{{ _('Edit Device') }}: "{{ device.name }}"{% endblock %}</h1>
-  <div id="header-buttons" style="display: flex; gap: 8px; align-items: center;"></div>
-=======
-<link rel="stylesheet" href="{{ url_for('static', filename='css/update-simple.css') }}">
-<script src="{{ url_for('static', filename='js/location.js') }}"></script>
 <div class="header-container">
   <h1 class="page-title">{% block title %}{{ _('Edit Device') }}: "{{ device['name'] }}"{% endblock %}</h1>
   <div id="header-buttons"></div>
->>>>>>> dad6ee91
 </div>
 <script>
   function setBrightnessUpdate(brightness) {
@@ -73,7 +66,7 @@
     deleteBtn.textContent = '{{ _('Delete') }}';
     deleteBtn.onclick = function() {
       if (confirm('{{ _('Delete device and ALL apps? This action cannot be undone.') }}')) {
-        form.action = "{{ url_for('delete', device_id=device.id) }}";
+        form.action = "{{ url_for('delete', device_id=device['id']) }}";
         form.method = 'post';
         form.submit();
       }
@@ -90,25 +83,7 @@
 
   <div class="device-settings-section">
     <h2>{{ _('Basic Information') }}</h2>
-<<<<<<< HEAD
-
-    <div style="display: flex; gap: 15px; margin-bottom: 15px;">
-      <div style="flex: 1;">
-        <label for="name" style="display: block; margin-bottom: 5px; font-size: 0.9em;">{{ _('Device Name') }}</label>
-        <input name="name" id="name" value="{{ device.name }}" required style="width: 100%; padding: 8px;">
-      </div>
-      <div style="flex: 1;">
-        <label for="device_type" style="display: block; margin-bottom: 5px; font-size: 0.9em;">{{ _('Device Type') }}</label>
-        <select name="device_type" id="device_type" style="width: 100%; padding: 8px;">
-          <option value="tidbyt_gen1" {% if device.type=='tidbyt_gen1' %}selected{% endif %}>Tidbyt Gen1</option>
-          <option value="tidbyt_gen2" {% if device.type=='tidbyt_gen2' %}selected{% endif %}>Tidbyt Gen2</option>
-          <option value="pixoticker" {% if device.type=='pixoticker' %}selected{% endif %}>Pixoticker</option>
-          <option value="tronbyt_s3" {% if device.type=='tronbyt_s3' %}selected{% endif %}>Tronbyt S3</option>
-          <option value="tronbyt_s3_wide" {% if device.type=='tronbyt_s3_wide' %}selected{% endif %}>Tronbyt S3 Wide</option>
-          <option value="raspberrypi" {% if device.type=='raspberrypi' %}selected{% endif %}>Raspberry Pi</option>
-          <option value="other" {% if device.type=='other' %}selected{% endif %}>Other</option>
-=======
-    
+
     <div class="device-settings-row">
       <div>
         <label for="name" class="device-settings-label">{{ _('Device Name') }}</label>
@@ -124,39 +99,24 @@
           <option value="tronbyt_s3_wide" {% if device.get('type')=='tronbyt_s3_wide' %}selected{% endif %}>Tronbyt S3 Wide</option>
           <option value="raspberrypi" {% if device.get('type')=='raspberrypi' %}selected{% endif %}>Raspberry Pi</option>
           <option value="other" {% if device.get('type')=='other' %}selected{% endif %}>Other</option>
->>>>>>> dad6ee91
         </select>
       </div>
     </div>
 
     <div class="device-settings-section-divider">
       <h3>{{ _('Connection URLs') }}</h3>
-<<<<<<< HEAD
-
-      <table style="width: 100%; border-spacing: 0 10px;">
-=======
-      
+
       <table class="device-settings-table">
->>>>>>> dad6ee91
         <tr>
           <td>
             <label for="img_url" class="device-settings-label">{{ _('Image URL') }}</label>
           </td>
-<<<<<<< HEAD
-          <td style="width: 70%;">
-            <div style="display: flex; gap: 10px; align-items: center;">
-              <input name="img_url" id="img_url" value="{{ device.img_url }}" style="flex: 1; padding: 8px;"
-                oninput="updateCurlCommand()">
-              <button type="button" class="w3-button w3-small w3-gray" onclick="resetImgUrl()"
-                title="{{ _('Reset to default') }}" style="padding: 8px 12px; font-size: 12px;">{{ _('Reset') }}</button>
-=======
           <td>
             <div class="url-input-container">
               <input name="img_url" id="img_url" value="{{ device['img_url'] }}"
                 oninput="updateExampleCommands()">
               <button type="button" class="w3-button w3-small w3-gray url-reset-btn" onclick="resetImgUrl()"
                 title="{{ _('Reset to default') }}">{{ _('Reset') }}</button>
->>>>>>> dad6ee91
             </div>
           </td>
         </tr>
@@ -164,19 +124,11 @@
           <td>
             <label for="ws_url" class="device-settings-label">{{ _('Websocket URL') }}</label>
           </td>
-<<<<<<< HEAD
-          <td style="width: 70%;">
-            <div style="display: flex; gap: 10px; align-items: center;">
-              <input name="ws_url" id="ws_url" value="{{ device.ws_url }}" style="flex: 1; padding: 8px;">
-              <button type="button" class="w3-button w3-small w3-gray" onclick="resetWsUrl()"
-                title="{{ _('Reset to default') }}" style="padding: 8px 12px; font-size: 12px;">{{ _('Reset') }}</button>
-=======
           <td>
             <div class="url-input-container">
               <input name="ws_url" id="ws_url" value="{{ device['ws_url'] }}">
               <button type="button" class="w3-button w3-small w3-gray url-reset-btn" onclick="resetWsUrl()"
                 title="{{ _('Reset to default') }}">{{ _('Reset') }}</button>
->>>>>>> dad6ee91
             </div>
           </td>
         </tr>
@@ -197,13 +149,8 @@
 
   <div class="device-settings-section">
     <h2>{{ _('Display Settings') }}</h2>
-<<<<<<< HEAD
-
-    <table style="width: 100%; border-spacing: 0 10px;">
-=======
-    
+
     <table class="device-settings-table">
->>>>>>> dad6ee91
       <tr>
         <td>
           <label for="default_interval" class="device-settings-label">{{ _('App Cycle Time (Seconds)') }}</label>
@@ -211,13 +158,8 @@
         <td>
           <div class="range-container">
             <input type="range" name="default_interval" id="default_interval" min="1" max="30"
-<<<<<<< HEAD
-              value="{{ device.default_interval }}" oninput="this.nextElementSibling.value = this.value" style="flex: 1;">
-            <output style="min-width: 30px; text-align: center; font-weight: bold;">{{ device.default_interval }}</output>
-=======
               value="{{ device['default_interval'] }}" oninput="this.nextElementSibling.value = this.value">
             <output class="range-output">{{ device['default_interval'] }}</output>
->>>>>>> dad6ee91
           </div>
         </td>
       </tr>
@@ -225,36 +167,26 @@
 
     <div class="device-settings-section-divider">
       <h3>{{ _('Brightness Settings') }}</h3>
-<<<<<<< HEAD
-
-      <table style="width: 100%; border-spacing: 0 10px;">
-=======
-      
+
       <table class="device-settings-table">
->>>>>>> dad6ee91
         <tr>
           <td>
             <label for="brightness" class="device-settings-label">{{ _('Brightness') }}</label>
           </td>
-<<<<<<< HEAD
-          <td style="width: 70%;">
-            <input type="hidden" name="brightness" id="brightness" value="{{ device.brightness }}">
-=======
           <td>
             <input type="hidden" name="brightness" id="brightness" value="{{ device['brightness'] }}">
->>>>>>> dad6ee91
             <div class="brightness-panel" id="brightness-panel">
-              <button type="button" class="brightness-btn {% if device.brightness == 0 %}active{% endif %}"
+              <button type="button" class="brightness-btn {% if device['brightness'] == 0 %}active{% endif %}"
                       data-brightness="0" onclick="setBrightnessUpdate(0)">0</button>
-              <button type="button" class="brightness-btn {% if device.brightness == 1 %}active{% endif %}"
+              <button type="button" class="brightness-btn {% if device['brightness'] == 1 %}active{% endif %}"
                       data-brightness="1" onclick="setBrightnessUpdate(1)">1</button>
-              <button type="button" class="brightness-btn {% if device.brightness == 2 %}active{% endif %}"
+              <button type="button" class="brightness-btn {% if device['brightness'] == 2 %}active{% endif %}"
                       data-brightness="2" onclick="setBrightnessUpdate(2)">2</button>
-              <button type="button" class="brightness-btn {% if device.brightness == 3 %}active{% endif %}"
+              <button type="button" class="brightness-btn {% if device['brightness'] == 3 %}active{% endif %}"
                       data-brightness="3" onclick="setBrightnessUpdate(3)">3</button>
-              <button type="button" class="brightness-btn {% if device.brightness == 4 %}active{% endif %}"
+              <button type="button" class="brightness-btn {% if device['brightness'] == 4 %}active{% endif %}"
                       data-brightness="4" onclick="setBrightnessUpdate(4)">4</button>
-              <button type="button" class="brightness-btn {% if device.brightness == 5 %}active{% endif %}"
+              <button type="button" class="brightness-btn {% if device['brightness'] == 5 %}active{% endif %}"
                       data-brightness="5" onclick="setBrightnessUpdate(5)">5</button>
             </div>
           </td>
@@ -265,86 +197,56 @@
 
   <div class="device-settings-section">
     <h2>{{ _('Night Mode Settings') }}</h2>
-<<<<<<< HEAD
-
-    <table style="width: 100%; border-spacing: 0 10px;">
-=======
-    
+
     <table class="device-settings-table">
->>>>>>> dad6ee91
       <tr>
         <td>
           <label for="night_mode_enabled" class="device-settings-label">{{ _('Enable Night Mode') }}</label>
         </td>
-<<<<<<< HEAD
-        <td style="width: 70%;">
-          <input type="checkbox" name="night_mode_enabled" id="night_mode_enabled" {% if device.night_mode_enabled %}checked{% endif %}>
-=======
         <td>
           <input type="checkbox" name="night_mode_enabled" id="night_mode_enabled" {% if device['night_mode_enabled'] %}checked{% endif %}>
->>>>>>> dad6ee91
         </td>
       </tr>
     </table>
 
     <div class="device-settings-section-divider">
       <h3>{{ _('Night Mode Configuration') }}</h3>
-<<<<<<< HEAD
-
-      <table style="width: 100%; border-spacing: 0 10px;">
-=======
-      
+
       <table class="device-settings-table">
->>>>>>> dad6ee91
         <tr>
           <td>
             <label for="night_start" class="device-settings-label">{{ _('Night Start Time') }}</label>
           </td>
-<<<<<<< HEAD
-          <td style="width: 70%;">
-            <input type="time" name="night_start" id="night_start" value="{{ device.night_start | default('22:00') }}" style="padding: 8px;">
-=======
           <td>
             <input type="time" name="night_start" id="night_start" value="{{ device.get('night_start', '22:00') }}" class="device-settings-input">
->>>>>>> dad6ee91
           </td>
         </tr>
         <tr>
           <td>
             <label for="night_end" class="device-settings-label">{{ _('Night End Time') }}</label>
           </td>
-<<<<<<< HEAD
-          <td style="width: 70%;">
-            <input type="time" name="night_end" id="night_end" value="{{ device.night_end | default('06:00') }}" style="padding: 8px;">
-=======
           <td>
             <input type="time" name="night_end" id="night_end" value="{{ device.get('night_end', '06:00') }}" class="device-settings-input">
->>>>>>> dad6ee91
           </td>
         </tr>
         <tr>
           <td>
             <label for="night_brightness" class="device-settings-label">{{ _('Night Brightness') }}</label>
           </td>
-<<<<<<< HEAD
-          <td style="width: 70%;">
-            <input type="hidden" name="night_brightness" id="night_brightness" value="{{ device.night_brightness | default(1) }}">
-=======
           <td>
             <input type="hidden" name="night_brightness" id="night_brightness" value="{{ device.get('night_brightness', 1) }}">
->>>>>>> dad6ee91
             <div class="brightness-panel" id="night-brightness-panel">
-              <button type="button" class="brightness-btn {% if device.night_brightness | default(1) == 0 %}active{% endif %}"
+              <button type="button" class="brightness-btn {% if device.get('night_brightness', 1) == 0 %}active{% endif %}"
                       data-brightness="0" onclick="setNightBrightnessUpdate(0)">0</button>
-              <button type="button" class="brightness-btn {% if device.night_brightness | default(1) == 1 %}active{% endif %}"
+              <button type="button" class="brightness-btn {% if device.get('night_brightness', 1) == 1 %}active{% endif %}"
                       data-brightness="1" onclick="setNightBrightnessUpdate(1)">1</button>
-              <button type="button" class="brightness-btn {% if device.night_brightness | default(1) == 2 %}active{% endif %}"
+              <button type="button" class="brightness-btn {% if device.get('night_brightness', 1) == 2 %}active{% endif %}"
                       data-brightness="2" onclick="setNightBrightnessUpdate(2)">2</button>
-              <button type="button" class="brightness-btn {% if device.night_brightness | default(1) == 3 %}active{% endif %}"
+              <button type="button" class="brightness-btn {% if device.get('night_brightness', 1) == 3 %}active{% endif %}"
                       data-brightness="3" onclick="setNightBrightnessUpdate(3)">3</button>
-              <button type="button" class="brightness-btn {% if device.night_brightness | default(1) == 4 %}active{% endif %}"
+              <button type="button" class="brightness-btn {% if device.get('night_brightness', 1) == 4 %}active{% endif %}"
                       data-brightness="4" onclick="setNightBrightnessUpdate(4)">4</button>
-              <button type="button" class="brightness-btn {% if device.night_brightness | default(1) == 5 %}active{% endif %}"
+              <button type="button" class="brightness-btn {% if device.get('night_brightness', 1) == 5 %}active{% endif %}"
                       data-brightness="5" onclick="setNightBrightnessUpdate(5)">5</button>
             </div>
           </td>
@@ -356,10 +258,10 @@
           <td>
             <select name="night_mode_app" id="night_mode_app" class="select-container">
               <option value="None">{{ _('None') }}</option>
-              {% if device.apps %}
-              {% for app in device.apps.values() %}
-              <option value="{{ app.iname }}" {% if device.night_mode_app and device.night_mode_app==app.iname %}selected{% endif %}>
-                {{ app.iname }} {{ app.name }}
+              {% if 'apps' in device %}
+              {% for app in device['apps'].values() %}
+              <option value="{{ app['iname'] }}" {% if 'night_mode_app' in device and device['night_mode_app']==app['iname'] %}selected{% endif %}>
+                {{ app['iname'] }} {{ app['name'] }}
               </option>
               {% endfor %}
               {% endif %}
@@ -373,51 +275,35 @@
 
   <div class="device-settings-section">
     <h2>{{ _('Dim Mode Settings') }}</h2>
-<<<<<<< HEAD
-
-    <table style="width: 100%; border-spacing: 0 10px;">
-=======
-    
+
     <table class="device-settings-table">
->>>>>>> dad6ee91
       <tr>
         <td>
           <label for="dim_time" class="device-settings-label">{{ _('Dim Start Time') }}</label>
         </td>
-<<<<<<< HEAD
-        <td style="width: 70%;">
-          <input type="time" name="dim_time" id="dim_time" value="{{ device.dim_time | default('') }}" style="padding: 8px;">
-          <small style="color: #888; font-size: 0.8em; display: block; margin-top: 5px;">{{ _('Leave empty to disable dim mode. Dim mode ends at Night End Time (if set) or 6:00 AM by default.') }}</small>
-=======
         <td>
           <input type="time" name="dim_time" id="dim_time" value="{{ device.get('dim_time', '') }}" class="device-settings-input">
           <small class="small-text">{{ _('Leave empty to disable dim mode. Dim mode ends at Night End Time (if set) or 6:00 AM by default.') }}</small>
->>>>>>> dad6ee91
         </td>
       </tr>
       <tr>
         <td>
           <label for="dim_brightness" class="device-settings-label">{{ _('Dim Brightness') }}</label>
         </td>
-<<<<<<< HEAD
-        <td style="width: 70%;">
-          <input type="hidden" name="dim_brightness" id="dim_brightness" value="{{ device.dim_brightness | default(2) }}">
-=======
         <td>
           <input type="hidden" name="dim_brightness" id="dim_brightness" value="{{ device.get('dim_brightness', 2) }}">
->>>>>>> dad6ee91
           <div class="brightness-panel" id="dim-brightness-panel">
-            <button type="button" class="brightness-btn {% if device.dim_brightness | default(2) == 0 %}active{% endif %}"
+            <button type="button" class="brightness-btn {% if device.get('dim_brightness', 2) == 0 %}active{% endif %}"
                     data-brightness="0" onclick="setDimBrightnessUpdate(0)">0</button>
-            <button type="button" class="brightness-btn {% if device.dim_brightness | default(2) == 1 %}active{% endif %}"
+            <button type="button" class="brightness-btn {% if device.get('dim_brightness', 2) == 1 %}active{% endif %}"
                     data-brightness="1" onclick="setDimBrightnessUpdate(1)">1</button>
-            <button type="button" class="brightness-btn {% if device.dim_brightness | default(2) == 2 %}active{% endif %}"
+            <button type="button" class="brightness-btn {% if device.get('dim_brightness', 2) == 2 %}active{% endif %}"
                     data-brightness="2" onclick="setDimBrightnessUpdate(2)">2</button>
-            <button type="button" class="brightness-btn {% if device.dim_brightness | default(2) == 3 %}active{% endif %}"
+            <button type="button" class="brightness-btn {% if device.get('dim_brightness', 2) == 3 %}active{% endif %}"
                     data-brightness="3" onclick="setDimBrightnessUpdate(3)">3</button>
-            <button type="button" class="brightness-btn {% if device.dim_brightness | default(2) == 4 %}active{% endif %}"
+            <button type="button" class="brightness-btn {% if device.get('dim_brightness', 2) == 4 %}active{% endif %}"
                     data-brightness="4" onclick="setDimBrightnessUpdate(4)">4</button>
-            <button type="button" class="brightness-btn {% if device.dim_brightness | default(2) == 5 %}active{% endif %}"
+            <button type="button" class="brightness-btn {% if device.get('dim_brightness', 2) == 5 %}active{% endif %}"
                     data-brightness="5" onclick="setDimBrightnessUpdate(5)">5</button>
           </div>
         </td>
@@ -427,38 +313,25 @@
 
   <div class="device-settings-section">
     <h2>{{ _('Location & API Settings') }}</h2>
-<<<<<<< HEAD
-
-    <table style="width: 100%; border-spacing: 0 10px;">
-=======
-    
+
     <table class="device-settings-table">
->>>>>>> dad6ee91
       <tr>
         <td>
           <label for="location_search" class="device-settings-label">{{ _('Location') }}</label>
         </td>
         <td>
           <input type="text" id="location_search" placeholder="{{ _('Enter a location') }}"
-<<<<<<< HEAD
-            value="{{ device.location.description | default('') }}" style="width: 300px; padding: 8px;">
-=======
             value="{{ request.form['location_search'] or device.get('location', {}).get('description', '') }}" class="device-settings-input">
->>>>>>> dad6ee91
           <ul id="location_results"></ul>
           <input type="hidden" name="location" id="location"
-            value='{{ device.location.model_dump_json() if device.location else "{}" }}'>
+            value='{{ (request.form["location"] or device["location"] or {}) | tojson }}'>
         </td>
       </tr>
     </table>
 
     <div class="device-settings-section-divider">
       <h3>{{ _('API Configuration') }}</h3>
-<<<<<<< HEAD
-
-      <table style="width: 100%; border-spacing: 0 10px;">
-=======
-      
+
       <table class="device-settings-table">
         <tr>
           <td>
@@ -468,20 +341,13 @@
             <input id="device_id" value="{{ device['id'] }}" readonly class="device-settings-input">
           </td>
         </tr>
->>>>>>> dad6ee91
         <tr>
           <td>
             <label for="api_key" class="device-settings-label">{{ _('Device API Key') }}</label>
           </td>
-<<<<<<< HEAD
-          <td style="width: 70%;">
-            <input name="api_key" id="api_key" value="{{ device.api_key }}"
-              oninput="updateCurlCommand()" style="width: 300px; padding: 8px;">
-=======
           <td>
             <input name="api_key" id="api_key" value="{{ request.form['api_key'] or device['api_key'] }}"
               oninput="updateExampleCommands()" class="device-settings-input">
->>>>>>> dad6ee91
           </td>
         </tr>
         <tr>
@@ -541,24 +407,14 @@
 
   <div class="device-settings-section">
     <h2>{{ _('Additional Settings') }}</h2>
-<<<<<<< HEAD
-
-    <table style="width: 100%; border-spacing: 0 10px;">
-=======
-    
+
     <table class="device-settings-table">
->>>>>>> dad6ee91
       <tr>
         <td>
           <label for="notes" class="device-settings-label">{{ _('Notes') }}</label>
         </td>
-<<<<<<< HEAD
-        <td style="width: 70%;">
-          <input name="notes" id="notes" value="{{ device.notes }}" style="width: 400px; padding: 8px;" placeholder="{{ _('Optional notes about this device') }}">
-=======
         <td>
           <input name="notes" id="notes" value="{{ request.form['notes'] or device['notes'] }}" class="notes-input" placeholder="{{ _('Optional notes about this device') }}">
->>>>>>> dad6ee91
         </td>
       </tr>
     </table>
@@ -566,21 +422,12 @@
 
   <div class="device-settings-section">
     <h2>{{ _('Configuration Management') }}</h2>
-<<<<<<< HEAD
-
-    <div style="display: flex; gap: 10px; align-items: center;">
-      <a href="{{ url_for('export_device_config', device_id=device.id) }}" class="w3-button w3-blue" style="padding: 8px 16px; font-size: 14px;">
+
+    <div class="config-management-container">
+      <a href="{{ url_for('export_device_config', device_id=device['id']) }}" class="w3-button w3-blue config-management-btn">
         📥 {{ _('Export Configuration') }}
       </a>
-      <a href="{{ url_for('import_device_config', device_id=device.id) }}" class="w3-button w3-orange" style="padding: 8px 16px; font-size: 14px;">
-=======
-    
-    <div class="config-management-container">
-      <a href="{{ url_for('manager.export_device_config', device_id=device['id']) }}" class="w3-button w3-blue config-management-btn">
-        📥 {{ _('Export Configuration') }}
-      </a>
-      <a href="{{ url_for('manager.import_device_config', device_id=device['id']) }}" class="w3-button w3-orange config-management-btn">
->>>>>>> dad6ee91
+      <a href="{{ url_for('import_device_config', device_id=device['id']) }}" class="w3-button w3-orange config-management-btn">
         📤 {{ _('Import Configuration') }}
       </a>
     </div>
