--- conflicted
+++ resolved
@@ -60,11 +60,7 @@
     {% endfor %}
     {% endif %}
   </select><br>
-<<<<<<< HEAD
-  <small>To prevent the night mode app from displaying during the day, set it to disabled on the app edit page.</small>
-=======
   <small>{{ _('To prevent the night mode app from displaying during the day, set it to disabled on the app edit page.') }}</small>
->>>>>>> c2ff3880
 </span>
 <label for="body">{{ _('Notes') }}</label>
 <input name="notes" id="notes" value="{{ request.form['notes'] or device['notes'] }}">
