--- conflicted
+++ resolved
@@ -1,161 +1,14 @@
 {% extends 'base.html' %}
 {% block header %}
-<<<<<<< HEAD
-<h1>{% block title %}{{ _('Edit') }} "{{ app.name }}-{{ app.iname }}"{% endblock %}</h1>
-<!-- style and javascript to show and hide the config -->
-<style>
-  .hidden {
-    display: none;
-    opacity: 0;
-    transition: opacity 0.5s ease-in-out;
-  }
-
-  .visible {
-    display: block;
-    opacity: 1;
-    transition: opacity 0.5s ease-in-out;
-  }
-
-  .form-table {
-    border-spacing: 0 15px;
-    width: 100%;
-  }
-
-  .form-table td {
-    vertical-align: top;
-    padding: 5px;
-  }
-
-  .form-table label {
-    font-weight: bold;
-    display: block;
-    margin-bottom: 5px;
-  }
-
-  .form-table small {
-    color: var(--post-about-text);
-    display: block;
-    margin-top: 5px;
-  }
-
-  .form-control {
-    width: 100%;
-    padding: 8px;
-    border: 1px solid var(--input-border);
-    border-radius: 4px;
-    font-size: 14px;
-    background-color: var(--input-bg);
-    color: var(--input-text);
-  }
-
-  .button-container {
-    display: flex;
-    gap: 10px;
-    margin-bottom: 20px;
-    flex-wrap: wrap;
-  }
-
-  .flex-container {
-    display: flex;
-    justify-content: space-between;
-    align-items: center;
-    margin-bottom: 20px;
-    flex-wrap: wrap;
-    gap: 20px;
-  }
-
-  .button-group {
-    display: flex;
-    align-items: center;
-    gap: 10px;
-  }
-
-  .button-separator {
-    color: var(--post-about-text);
-    font-weight: bold;
-    margin: 0 5px;
-  }
-
-  .toggle-buttons {
-    display: flex;
-    gap: 10px;
-    flex-wrap: wrap;
-  }
-
-  .app-preview {
-    text-align: center;
-    margin-bottom: 20px;
-  }
-
-  .schedule-section {
-    border: 1px solid var(--border-color);
-    border-radius: 5px;
-    padding: 15px;
-    margin: 15px 0;
-    background-color: var(--secondary-color);
-  }
-
-  .custom-recurrence-section {
-    border: 1px solid var(--border-color);
-    border-radius: 5px;
-    padding: 15px;
-    margin: 15px 0;
-    background-color: var(--flash-bg);
-  }
-
-  .api-section {
-    margin-top: 30px;
-    padding: 20px;
-    background-color: var(--content-bg);
-    border-radius: 8px;
-    border-left: 4px solid var(--enabled-text);
-    border: 1px solid var(--border-color);
-  }
-
-  .api-section h2 {
-    margin-top: 0;
-    color: var(--enabled-text);
-  }
-
-  .api-section h3 {
-    color: var(--enabled-text);
-    font-size: 1.1em;
-    margin-bottom: 10px;
-  }
-
-  .api-section pre {
-    background-color: var(--page-bg);
-    padding: 15px;
-    border-radius: 4px;
-    overflow-x: auto;
-    color: var(--page-text);
-    font-size: 0.9em;
-    border: 1px solid var(--border-color);
-  }
-
-  .api-section p {
-    color: var(--page-text);
-    margin-bottom: 20px;
-  }
-
-  .api-section small {
-    color: var(--post-about-text);
-    font-size: 0.9em;
-    margin-top: 20px;
-    display: block;
-  }
-</style>
-=======
-<link rel="stylesheet" href="{{ url_for('static', filename='css/updateapp-simple.css') }}">
+<link rel="stylesheet" href="{{ url_for('static', path='css/updateapp-simple.css') }}">
 <h1>{% block title %}{{ _('Edit') }} "{{ app['name'] }}-{{ app['iname'] }}"{% endblock %}</h1>
->>>>>>> dad6ee91
 {% endblock %}
 {% block content %}
 <!-- Navigation and Toggle Buttons -->
 <div class="flex-container">
   <!-- Navigation Button -->
     <div class="button-group">
-      <a href="{{ url_for('configapp', device_id=device.id, iname=app.iname) }}"
+      <a href="{{ url_for('configapp', device_id=device['id'], iname=app['iname'], delete_on_cancel=0) }}"
         class="w3-button" style="background-color: var(--enabled-text); color: white;">{{ _('Configure App') }}</a>
     </div>
 
@@ -177,22 +30,15 @@
 </div>
 
 <!-- App Preview -->
-<<<<<<< HEAD
-<div class="app-img" style="width: 400px;">
-  <img id="previewImage" width="400"
-    src="{{url_for('appwebp', device_id=device.id, iname=app.iname) }}"
-    alt="{{ _('Preview') }}" style="width: 400px; height: auto;">
-=======
 <div class="app-img">
-  <img id="previewImage" 
-    src="{{url_for('manager.appwebp', device_id=device_id,iname=app['iname']) }}"
+  <img id="previewImage"
+    src="{{url_for('appwebp', device_id=device_id,iname=app['iname']) }}"
     alt="{{ _('Preview') }}">
->>>>>>> dad6ee91
 </div>
 
 <form method="post" id="updateForm">
-  <input type="hidden" name="iname" id="iname" value="{{ app.iname }}" readonly>
-  <input type="hidden" name="name" id="name" value="{{ app.name }}" readonly>
+  <input type="hidden" name="iname" id="iname" value="{{ request.form['iname'] or app['iname'] }}" readonly>
+  <input type="hidden" name="name" id="name" value="{{ request.form['name'] or app['name'] }}" readonly>
 
   <table class="form-table">
     <!-- Enabled Status -->
@@ -203,7 +49,7 @@
       </td>
       <td>
         <input name="enabled" type="checkbox" id="enabled" class="form-control"
-               {% if app.enabled %} checked {% endif %}>
+               {% if app['enabled'] %} checked {% endif %}>
       </td>
     </tr>
 
@@ -215,7 +61,7 @@
       </td>
       <td>
         <input type="number" name="uinterval" id="uinterval" min="0" class="form-control"
-               value="{{ app.uinterval }}" required>
+               value="{{ request.form['uinterval'] or app['uinterval'] }}" required>
       </td>
     </tr>
 
@@ -227,7 +73,7 @@
       </td>
       <td>
         <input type="number" name="display_time" id="display_time" min="0" class="form-control"
-               value="{{ app.display_time or 0 }}">
+               value="{{ request.form['display_time'] or app['display_time'] or 0 }}">
       </td>
     </tr>
 
@@ -239,7 +85,7 @@
       </td>
       <td>
         <input name="notes" id="notes" class="form-control"
-               value="{{ app.notes }}">
+               value="{{request.form['notes'] or app['notes'] }}">
       </td>
     </tr>
   </table>
@@ -257,7 +103,7 @@
         </td>
         <td>
           <input type="time" name="start_time" id="start_time" class="form-control"
-                 value="{{ app.start_time }}">
+                 value="{{ request.form['start_time'] or app['start_time'] }}">
         </td>
       </tr>
 
@@ -269,7 +115,7 @@
         </td>
         <td>
           <input type="time" name="end_time" id="end_time" class="form-control"
-                 value="{{ app.end_time }}">
+                 value="{{ request.form['end_time'] or app['end_time'] }}">
         </td>
       </tr>
     </table>
@@ -310,6 +156,7 @@
       </div>
     </div>
   </div>
+
   <!-- Custom Recurrence Toggle -->
   <div style="margin: 20px 0;">
     <label for="use_custom_recurrence" style="display: flex; align-items: center; gap: 10px;">
@@ -515,10 +362,8 @@
   <div class="button-container">
     <input type="submit" class="w3-button w3-green w3-round" value="{{ _('Save') }}">
     <input type="submit" class="w3-button w3-red w3-round"
-           formaction="{{ url_for('deleteapp', device_id=device_id,iname=app.iname) }}"
-           formmethod="post"
-           onclick="return confirm('{{ _('Delete App?') }}');"
-           value="{{ _('Delete') }}">
+      formaction="{{ url_for('deleteapp', device_id=device_id,iname=app['iname']) }}" formmethod="post"
+      onclick="return confirm('{{ _('Delete App?') }}');" value="{{ _('Delete') }}">
   </div>
 </form>
 
@@ -531,40 +376,40 @@
   <div style="margin-bottom: 20px;">
     <h3>{{ _('Enable App') }}</h3>
     <pre>curl -X PATCH \
-  -H "Authorization: Bearer {{ device.api_key | default('YOUR_API_KEY') }}" \
+  -H "Authorization: Bearer {{ device.get('api_key', 'YOUR_API_KEY') }}" \
   -H "Content-Type: application/json" \
   -d '{"set_enabled": true}' \
-  {{ request.url_root }}v0/devices/{{ device_id }}/installations/{{ app.iname }}</pre>
+  {{ request.url_root }}v0/devices/{{ device_id }}/installations/{{ app['iname'] }}</pre>
   </div>
 
   <!-- Disable App -->
   <div style="margin-bottom: 20px;">
     <h3 style="color: var(--danger-text);">{{ _('Disable App') }}</h3>
     <pre>curl -X PATCH \
-  -H "Authorization: Bearer {{ device.api_key | default('YOUR_API_KEY') }}" \
+  -H "Authorization: Bearer {{ device.get('api_key', 'YOUR_API_KEY') }}" \
   -H "Content-Type: application/json" \
   -d '{"set_enabled": false}' \
-  {{ request.url_root }}v0/devices/{{ device_id }}/installations/{{ app.iname }}</pre>
+  {{ request.url_root }}v0/devices/{{ device_id }}/installations/{{ app['iname'] }}</pre>
   </div>
 
   <!-- Pin App -->
   <div style="margin-bottom: 20px;">
     <h3>{{ _('Pin App') }}</h3>
     <pre>curl -X PATCH \
-  -H "Authorization: Bearer {{ device.api_key | default('YOUR_API_KEY') }}" \
+  -H "Authorization: Bearer {{ device.get('api_key', 'YOUR_API_KEY') }}" \
   -H "Content-Type: application/json" \
   -d '{"set_pinned": true}' \
-  {{ request.url_root }}v0/devices/{{ device_id }}/installations/{{ app.iname }}</pre>
+  {{ request.url_root }}v0/devices/{{ device_id }}/installations/{{ app['iname'] }}</pre>
   </div>
 
   <!-- Unpin App -->
   <div style="margin-bottom: 20px;">
     <h3 style="color: var(--danger-text);">{{ _('Unpin App') }}</h3>
     <pre>curl -X PATCH \
-  -H "Authorization: Bearer {{ device.api_key | default('YOUR_API_KEY') }}" \
+  -H "Authorization: Bearer {{ device.get('api_key', 'YOUR_API_KEY') }}" \
   -H "Content-Type: application/json" \
   -d '{"set_pinned": false}' \
-  {{ request.url_root }}v0/devices/{{ device_id }}/installations/{{ app.iname }}</pre>
+  {{ request.url_root }}v0/devices/{{ device_id }}/installations/{{ app['iname'] }}</pre>
   </div>
 
   <small>
