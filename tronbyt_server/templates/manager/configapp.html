{% extends 'base.html' %}
{% block header %}
<link rel="stylesheet" href="{{ url_for('static', path='css/configapp-simple.css') }}">
<script src="{{ url_for('static', path='js/location.js') }}"></script>
<h1>{% block title %}{{ _('Configuring') }} {{ app.iname }} ({{ app.name}}){% endblock %}</h1>
{% endblock %}
{% block content %}
<!-- Navigation and Toggle Buttons -->
<div class="flex-container">
  <!-- Navigation Button -->
  <div class="button-group">
    <a href="{{ url_for('updateapp', device_id=device.id, iname=app.iname) }}"
      class="w3-button" style="background-color: #2196F3;">{{ _('Edit App') }}</a>
  </div>

  <!-- Toggle Buttons -->
  <div class="toggle-buttons">
    <button id="toggleConfigBtn" class="w3-button" style="background-color: #608ff3;">{{ _('Show App Config') }}</button>
    <button id="toggleDebugBtn" class="w3-button" style="background-color: #608ff3;">{{ _('Show Render Debug') }}</button>
  </div>
</div>

<!-- Config Content -->
<div id="configContent" class="hidden">
  <pre class="flash">{{ config | tojson(indent=2) }}</pre>
</div>

<!-- Debug Content -->
<div id="debugContent" class="hidden">
  <pre class="flash">{{ (app.render_messages or []) | join('\n') }}</pre>
</div>

<script>
  // Make the schema and config objects available to JavaScript
  const schema = {{ schema | tojson }};
  const config = {{ config | tojson }};
  {% if "location" in device %}
  const deviceLocation = JSON.stringify({{ device.location | tojson }});
  {% else %}
  const deviceLocation = null;
  {% endif %}

  // Initialize toggle buttons for config and debug content
  function initializeToggleButtons() {
    const toggleConfigBtn = document.getElementById("toggleConfigBtn");
    const configContent = document.getElementById("configContent");
    const toggleDebugBtn = document.getElementById("toggleDebugBtn");
    const debugContent = document.getElementById("debugContent");

    if (toggleConfigBtn && configContent) {
      toggleConfigBtn.addEventListener("click", function () {
        toggleContent(configContent, toggleConfigBtn,
          "{{ _('Hide App Config') }}", "{{ _('Show App Config') }}");
      });
    }

    if (toggleDebugBtn && debugContent) {
      toggleDebugBtn.addEventListener("click", function () {
        toggleContent(debugContent, toggleDebugBtn,
          "{{ _('Hide Render Debug') }}", "{{ _('Show Render Debug') }}");
      });
    }
  }

  // Generic function to toggle content visibility
  function toggleContent(content, button, hideText, showText) {
    if (content.classList.contains("hidden")) {
      content.classList.remove("hidden");
      content.classList.add("visible");
      button.textContent = hideText;
    } else {
      content.classList.remove("visible");
      content.classList.add("hidden");
      button.textContent = showText;
    }
  }

  function debounce(func, wait) {
    let timeout;
    return function (...args) {
      clearTimeout(timeout);
      timeout = setTimeout(() => {
        func.apply(this, args);
      }, wait);
    };
  }

  // Function to update the config text and preview image
  const updateConfigAndPreview = debounce(() => {
    const configContent = document.getElementById("configContent").querySelector("pre");
    const previewImage = document.getElementById("previewImage");
    configContent.textContent = JSON.stringify(config, null, 2);
    // Reload the preview image to reflect updated config
    const url = new URL(previewImage.src);
    url.searchParams.set("config", JSON.stringify(config));
    let loading = true;
    previewImage.addEventListener('load', () => {
        loading = false;
        previewImage.classList.add('loaded');
        previewImage.classList.remove('hidden');
    }, { once: true });
    previewImage.src = url.toString();
    setTimeout(() => {
<<<<<<< HEAD
        if (!previewImage.complete) previewImage.classList.remove('loaded');
=======
        if (loading) previewImage.classList.remove('loaded');
>>>>>>> 959f87a4
    }, 500);
  }, 100);

  // Centralized config update handler
  function handleConfigUpdate(event) {
    const target = event.target;
    const fieldId = target.id;
    if (target.hasAttribute("data-ignore-config")) {
      return;
    }
    if (target.type === "checkbox") {
      config[fieldId] = target.checked ? "true" : "false";
    } else if (target.type === "select-one") {
      config[fieldId] = target.value;
    } else if (target.type === "datetime-local") {
      config[fieldId] = new Date(target.value).toISOString();
    } else {
      config[fieldId] = target.value;
    }
    updateConfigAndPreview();
  }

  // Function to create form fields dynamically
  function createFormFields(schema, config) {
    const rows = [];

    if (!schema || !schema.schema) {
      return rows;
    }

    schema.schema.filter(field => field.type !== "generated").forEach(field => {
      const row = document.createElement("tr");
      // Create label and description
      const labelCell = document.createElement("td");
      const label = document.createElement("label");
      label.htmlFor = field.id;
      if (field.icon) {
        const icon = document.createElement("i");
        icon.className = `fa fa-${field.icon.replace(/[A-Z]/g, match => `-${match.toLowerCase()}`)}`;
        label.appendChild(icon);
        label.appendChild(document.createTextNode(" "));
      }
      label.appendChild(document.createTextNode(field.name));
      labelCell.appendChild(label);
      labelCell.appendChild(document.createElement("br"));

      const description = document.createElement("small");
      description.textContent = field.description;
      labelCell.appendChild(description);
      row.appendChild(labelCell);

      // Create input field
      const inputCell = document.createElement("td");
      let inputElement;

      switch (field.type) {
        case "text":
          inputElement = document.createElement("input");
          inputElement.type = "text";
          inputElement.value = config[field.id] || field.default || "";
          // Set initial config value if using default
          if (!config[field.id] && field.default) {
            config[field.id] = field.default;
          }
          break;

        case "onoff":
          inputElement = document.createElement("input");
          inputElement.type = "checkbox";
          inputElement.checked = config[field.id] === "true" || (config[field.id] === undefined && field.default === "true");
          // Set initial config value for the checkbox
          config[field.id] = inputElement.checked ? "true" : "false";
          break;

        case "datetime":
          inputElement = document.createElement("input");
          inputElement.type = "datetime-local";
          inputElement.value = (config[field.id] || field.default || "").replace("Z", "");
          // Set initial config value if using default
          if (!config[field.id] && field.default) {
            config[field.id] = field.default;
          }
          break;

        case "dropdown":
          inputElement = document.createElement("select");
          if (field.options) {
            field.options.forEach(option => {
              const opt = document.createElement("option");
              opt.value = option.value;
              opt.textContent = option.display;
              // Select option if it matches config value, or if no config value exists, match against field.default
              opt.selected = config[field.id] === option.value || (!config[field.id] && field.default === option.value);
              inputElement.appendChild(opt);
            });
          }

          // Set initial config value for the dropdown
          if (inputElement.selectedIndex >= 0 && inputElement.options[inputElement.selectedIndex]) {
            const initialValue = inputElement.options[inputElement.selectedIndex].value;
            config[field.id] = initialValue;
            // Note: updateConfigAndPreview() will be called once after all fields are processed
          }
          break;

        case "location":
          inputElement = createLocationField(field, config);
          break;

        case "locationbased":
          inputElement = createLocationBasedField(field, config);
          break;

        case "color":
          inputElement = document.createElement("input");
          inputElement.type = "color";
          inputElement.value = config[field.id] || field.default || "#000000";
          // Set initial config value if using default
          if (!config[field.id]) {
            config[field.id] = field.default || "#000000";
          }
<<<<<<< HEAD
=======
          if (field.palette) {
              const div = createColorPaletteButtons(field, inputElement);
              inputCell.appendChild(div);
          }
>>>>>>> 959f87a4
          break;

        case "png":
          inputElement = createImageUploadField(field, config);
          break;

        case "typeahead":
          inputElement = createTypeaheadField(field, config);
          break;

        default:
          console.warn(`Unknown field type "${field.type}" for field "${field.id}".`);
          break;
      };
      if (inputElement) {
        inputElement.id = field.id;
        inputElement.name = field.id;
        inputElement.className = "form-control";
        inputElement.setAttribute("data-default", config[field.id] || field.default || "");

        // Add event listeners directly to ensure they work for generated fields
        if (!inputElement.hasAttribute("data-ignore-config")) {
          if (inputElement.type === "select-one") {
            inputElement.addEventListener("change", handleConfigUpdate);
          } else {
            inputElement.addEventListener("input", handleConfigUpdate);
          }
        }

        inputCell.appendChild(inputElement);
      }

      row.appendChild(inputCell);
      rows.push(row);
    });

    // Update config and preview once after all fields are processed
    updateConfigAndPreview();

    return rows;
  }

  function createGeneratedFormFields(schema, config) {
    if (!schema || !schema.schema) {
      return;
    }

    schema.schema
      .filter(field => field.type === "generated")
      .forEach(field => createGeneratedField(field, config));
  }

  function createLocationSearchElements(field, config) {
    const container = document.createElement("div");

    const searchInput = document.createElement("input");
    searchInput.type = "text";
    searchInput.id = `${field.id}_search`;
    searchInput.placeholder = "{{ _('Enter a location') }}";
    searchInput.setAttribute("data-ignore-config", "true");
    // The searchInput.value will be set by the caller function (createLocationField or createLocationBasedField)

    container.appendChild(searchInput);

    const resultsList = document.createElement("ul");
    resultsList.id = `${field.id}_results`;
    resultsList.style.listStyleType = "none";
    resultsList.style.padding = "0";
    container.appendChild(resultsList);

    return { container, searchInput, resultsList };
  }

  // Helper function to create location field
  function createLocationField(field, config) {
    const { container, searchInput, resultsList } = createLocationSearchElements(field); // config no longer passed here

    let initialLocationJsonString = config[field.id] || (deviceLocation !== null ? deviceLocation : undefined) || field.default || "{}";
    // Ensure initialLocationJsonString is a string, as expected by JSON.parse and hiddenInput.value
    if (typeof initialLocationJsonString !== 'string') {
      initialLocationJsonString = "{}"; // Default to empty object string if not a string
    }

    try {
      const parsedLoc = JSON.parse(initialLocationJsonString);
      if (parsedLoc && parsedLoc.description) {
        searchInput.value = parsedLoc.description;
      } else {
        // If parsing works but no description, or if it's an empty object, ensure searchInput is empty
        searchInput.value = "";
      }
    } catch (e) {
      console.warn("Could not parse initial location for search input in createLocationField:", initialLocationJsonString, e);
      searchInput.value = ""; // Default to empty if parsing fails
    }

    const hiddenInput = document.createElement("input");
    hiddenInput.type = "hidden";
    hiddenInput.id = field.id;
    hiddenInput.name = field.id;
    hiddenInput.value = initialLocationJsonString;
    hiddenInput.setAttribute("data-default", initialLocationJsonString);
    container.appendChild(hiddenInput);

    enableLocationSearch(searchInput, resultsList, hiddenInput, location => {
      config[field.id] = location;
      updateConfigAndPreview();
    });

    return container;
  }

  // Helper function to create location-based field
  function createLocationBasedField(field, config) {
    const { container, searchInput, resultsList } = createLocationSearchElements(field); // config no longer passed here

    // For locationbased fields, the search input text is always based on deviceLocation
    if (deviceLocation && typeof deviceLocation === 'string') {
      try {
        const parsedDevLoc = JSON.parse(deviceLocation);
        if (parsedDevLoc && parsedDevLoc.description) {
          searchInput.value = parsedDevLoc.description;
        } else {
          searchInput.value = ""; // Parsed but no description
        }
      } catch (e) {
        console.warn("Could not parse deviceLocation for search input in createLocationBasedField:", deviceLocation, e);
        searchInput.value = ""; // Default to empty if parsing fails
      }
    } else {
      searchInput.value = ""; // No deviceLocation string
    }

    const hiddenInput = document.createElement("input");
    hiddenInput.type = "hidden";
    hiddenInput.id = `${field.id}_location`;
    hiddenInput.name = `${field.id}_location`;
    hiddenInput.value = deviceLocation;
    hiddenInput.setAttribute("data-default", deviceLocation);
    hiddenInput.setAttribute("data-ignore-config", "true");
    container.appendChild(hiddenInput);

    const dropdown = document.createElement("select");
    dropdown.id = field.id;
    dropdown.name = field.id;
    dropdown.className = "form-control";
    container.appendChild(dropdown);

    // Add config update listeners to the dropdown
    dropdown.addEventListener("change", handleConfigUpdate);

    enableLocationSearch(searchInput, resultsList, hiddenInput, async locationQueryJson => {
      // locationQueryJson is the stringified JSON from the location search (e.g., Geoapify result)
      const currentOptionJsonString = config[field.id]; // This is the currently saved option for the dropdown field
      await fetchOptionsForLocation(field, locationQueryJson, dropdown, currentOptionJsonString);
    });

    // Initial population of dropdown if device location is available
    if (deviceLocation && deviceLocation !== "{}") {
      const currentOptionJsonString = config[field.id];
      fetchOptionsForLocation(field, deviceLocation, dropdown, currentOptionJsonString);
    }

    return container;
  }

  // Helper function to create image upload field
  function createImageUploadField(field, config) {
    const container = document.createElement("div");

    const uploadLabel = document.createElement("label");
    uploadLabel.htmlFor = `${field.id}_upload`;
    uploadLabel.textContent = "{{ _('Upload Image') }}";
    container.appendChild(uploadLabel);

    const uploadInput = document.createElement("input");
    uploadInput.type = "file";
    uploadInput.id = `${field.id}_upload`;
    uploadInput.setAttribute("data-ignore-config", "true");
    uploadInput.accept = "image/png, image/jpeg, image/gif, image/svg+xml";
    container.appendChild(uploadInput);

    const hiddenInput = document.createElement("input");
    hiddenInput.type = "hidden";
    hiddenInput.id = field.id;
    hiddenInput.name = field.id;
    hiddenInput.value = config[field.id] || "";
    hiddenInput.setAttribute("data-default", field.default || "");
    container.appendChild(hiddenInput);

    const previewImage = document.createElement("img");
    previewImage.id = `${field.id}_preview`;
    previewImage.src = config[field.id] ? `data:image/png;base64,${config[field.id]}` : "";
    previewImage.alt = "{{ _('Preview') }}";
    previewImage.style.maxWidth = "100%";
    previewImage.style.height = "auto";
    previewImage.style.marginTop = "10px";
    previewImage.style.display = config[field.id] ? "inline" : "none"; // Hide if content is empty
    container.appendChild(previewImage);

    uploadInput.addEventListener("change", event => {
      const file = event.target.files[0];
      if (file && (file.type === "image/png" || file.type === "image/jpeg" || file.type === "image/gif" || file.type === "image/svg+xml")) {
        const reader = new FileReader();
        reader.onload = e => {
          const base64Data = e.target.result.split(",")[1];
          hiddenInput.value = base64Data;
          previewImage.src = e.target.result;
          previewImage.style.display = "inline"; // Show when content is updated
          config[field.id] = base64Data;
          updateConfigAndPreview();
        };
        reader.readAsDataURL(file);
      } else {
        alert("{{ _('Please upload a valid image file (PNG, JPEG, GIF, or SVG).') }}");
      }
    });

    return container;
  }

  // Helper function to create typeahead field
  function createTypeaheadField(field, config) {
    let inputElement = document.createElement("div");

    const typeaheadInput = document.createElement("input");
    typeaheadInput.type = "text";
    typeaheadInput.id = `${field.id}_typeahead`;
    typeaheadInput.setAttribute("data-ignore-config", "true");
    typeaheadInput.placeholder = "{{ _('Start typing...') }}";
    typeaheadInput.className = "form-control";
    inputElement.appendChild(typeaheadInput);

    const hiddenTypeaheadInput = document.createElement("input");
    hiddenTypeaheadInput.type = "hidden";
    hiddenTypeaheadInput.id = field.id;
    hiddenTypeaheadInput.name = field.id;
    hiddenTypeaheadInput.value = JSON.stringify(config[field.id] || {});
    hiddenTypeaheadInput.setAttribute("data-default", JSON.stringify(field.default || {}));
    inputElement.appendChild(hiddenTypeaheadInput);

    const typeaheadResults = document.createElement("ul");
    typeaheadResults.id = `${field.id}_results`;
    typeaheadResults.style.listStyleType = "none";
    typeaheadResults.style.padding = "0";
    typeaheadResults.style.margin = "0";
    typeaheadResults.style.border = "1px solid #ccc";
    typeaheadResults.style.maxHeight = "150px";
    typeaheadResults.style.overflowY = "auto";
    typeaheadResults.style.display = "none";
    inputElement.appendChild(typeaheadResults);

    typeaheadInput.addEventListener("input", async function () {
      const query = typeaheadInput.value.trim();
      if (!query) {
        typeaheadResults.style.display = "none";
        typeaheadResults.innerHTML = "";
        return;
      }

      try {
        const handlerUrl = "{{ url_for('schema_handler', device_id=device.id, iname=app.iname, handler='HANDLER_PLACEHOLDER') }}".replace('HANDLER_PLACEHOLDER', field.handler);
        const response = await fetch(handlerUrl, {
          method: "POST",
          headers: { "Content-Type": "application/json" },
          body: JSON.stringify({ id: field.id, param: query })
        });

        if (!response.ok) {
          throw new Error("Failed to fetch typeahead options");
        }

        const options = await response.json();
        typeaheadResults.innerHTML = ""; // Clear existing options

        options.forEach(option => {
          const listItem = document.createElement("li");
          listItem.textContent = option.display;
          listItem.style.cursor = "pointer";
          listItem.style.padding = "5px";
          listItem.addEventListener("click", () => {
            typeaheadInput.value = option.display;
            hiddenTypeaheadInput.value = JSON.stringify(option);
            typeaheadResults.style.display = "none";
            typeaheadResults.innerHTML = "";
            config[field.id] = JSON.stringify(option);
            updateConfigAndPreview();
          });
          typeaheadResults.appendChild(listItem);
        });
        typeaheadResults.style.display = "block";
      } catch (error) {
        console.error("Error fetching typeahead options:", error);
      }
    });

    document.addEventListener("click", function (event) {
      if (!inputElement.contains(event.target)) {
        typeaheadResults.style.display = "none";
      }
    });
    return inputElement;
  }

  // Helper function to create generated field
  function createGeneratedField(field, config) {
    const sourceField = document.getElementById(field.source);
    if (!sourceField) {
      console.warn(`Source field with id "${field.source}" not found for generated field "${field.id}"`);
      return;
    }

    const updateGeneratedFields = async () => {
      const sourceValue = sourceField.value;
      try {
        const handlerUrl = "{{ url_for('schema_handler', device_id=device.id, iname=app.iname, handler='HANDLER_PLACEHOLDER') }}".replace('HANDLER_PLACEHOLDER', field.handler);
        const response = await fetch(handlerUrl, {
          method: "POST",
          headers: { "Content-Type": "application/json" },
          body: JSON.stringify({ id: field.id, param: sourceValue })
        });

        if (!response.ok) {
          throw new Error("Failed to fetch generated fields");
        }

        const generatedFields = await response.json();

        // Clear existing rows
        const existingRows = document.querySelectorAll(`[data-generated-field="${field.id}"]`);
        existingRows.forEach(row => row.remove());

        const generatedInput = createFormFields(generatedFields, config);
        const formTable = document.querySelector(".form-table");
        generatedInput.forEach(row => {
          row.setAttribute("data-generated-field", field.id); // Mark rows for easy identification
          formTable.appendChild(row);
        });
      } catch (error) {
        console.error("Error fetching generated fields:", error);
      }
    };

    sourceField.addEventListener("input", updateGeneratedFields);

    updateGeneratedFields(); // Initial call to populate fields
  }

  function createColorPaletteButtons(field, inputElement) {
    const hexColorRegex = /^#([0-9a-f]{3}){1,2}$/i;
    const div = document.createElement('div');
    div.className = 'palette';
    field.palette?.forEach(color => {
      if (!hexColorRegex.test(color)) {
        console.warn(`Skipping invalid color from palette: ${color}`);
        return;
      }
      const btn = document.createElement('button');
      btn.type = 'button';
      btn.className = 'w3-button';
      btn.style.setProperty('--color', color);
      btn.setAttribute('aria-label', `Set color to ${color}`);
      btn.addEventListener('click', () => {
          if (color.length === 4) {
            // Expand #rgb to #rrggbb
            color = '#' + [...color.slice(1)].map(c => c + c).join('');
          }
          inputElement.value = color;
          inputElement.dispatchEvent(new Event('input'));
      })
      div.appendChild(btn);
    })
    return div;
  }

  // Function to fetch options for location-based fields
  async function fetchOptionsForLocation(field, locationQueryJson, dropdown, currentOptionJsonString) {
    try {
      const handlerUrl = "{{ url_for('schema_handler', device_id=device.id, iname=app.iname, handler='HANDLER_PLACEHOLDER') }}".replace('HANDLER_PLACEHOLDER', field.handler);
      const response = await fetch(handlerUrl, {
        method: "POST",
        headers: { "Content-Type": "application/json" },
        // locationQueryJson is the result of the Geoapify search (e.g., {name: "New York", lat: ..., lon:...})
        body: JSON.stringify({ id: field.id, param: locationQueryJson })
      });

      if (!response.ok) {
        throw new Error(`Failed to fetch options for ${field.id}: ${response.statusText}`);
      }

      const options = await response.json();
      dropdown.innerHTML = ""; // Clear existing options

      let selectedIndex = 0; // Default to first option
      let currentOptionFromConfig = null;

      if (typeof currentOptionJsonString === 'string' && currentOptionJsonString !== 'undefined' && currentOptionJsonString !== 'null') {
        try {
          currentOptionFromConfig = JSON.parse(currentOptionJsonString);
        } catch (e) {
          console.warn(`Could not parse currentOptionJsonString for field ${field.id}:`, currentOptionJsonString, e);
        }
      }

      if (options && options.length > 0) {
        options.forEach((option, index) => {
          const opt = document.createElement("option");
          const optionValueString = JSON.stringify(option); // The entire option object is the value
          opt.value = optionValueString;
          opt.textContent = option.display; // Assuming options have a 'display' property
          dropdown.appendChild(opt);

          if (currentOptionFromConfig && typeof currentOptionFromConfig === 'object' && typeof option === 'object') {
            // Compare stringified JSON of the option objects for simplicity.
            if (JSON.stringify(option) === JSON.stringify(currentOptionFromConfig)) {
              selectedIndex = index;
            }
          }
        });
        dropdown.selectedIndex = selectedIndex;
      } else {
        // No options returned from API
        const noOpt = document.createElement("option");
        noOpt.textContent = "{{ _('No options available for this location') }}";
        noOpt.value = "";
        noOpt.disabled = true;
        dropdown.appendChild(noOpt);
        dropdown.selectedIndex = 0;
      }

      // The change event will handle updating the config and preview
      dropdown.dispatchEvent(new Event("change"));
    } catch (error) {
      console.error(`Error fetching options for field ${field.id}:`, error);
      dropdown.innerHTML = ""; // Clear in case of error
      const errOpt = document.createElement("option");
      errOpt.textContent = "{{ _('Error loading options') }}";
      errOpt.value = "";
      errOpt.disabled = true;
      dropdown.appendChild(errOpt);
      if (dropdown.options.length > 0) dropdown.selectedIndex = 0;

      // The change event will handle updating the config and preview
      dropdown.dispatchEvent(new Event("change"));
    }
  }

  // Initialize the form on page load
  document.addEventListener("DOMContentLoaded", function () {
    const previewImage = document.getElementById('previewImage');
    previewImage.addEventListener('load', () => {
      previewImage.classList.add('loaded');
    });

    const form = document.getElementById("dynamicForm");

    // Create and add the form table first
    const formTable = document.createElement("table");
    formTable.className = "form-table";
    formTable.style.borderSpacing = "0 15px";

    const formFields = createFormFields(schema, config);
    formFields.forEach(row => {
      formTable.appendChild(row);
    });

    // Create and add top button container before the form table
    const topButtonContainer = document.createElement("div");
    topButtonContainer.className = "button-container";

    const topSubmitButton = document.createElement("input");
    topSubmitButton.className = "w3-button w3-green w3-round";
    topSubmitButton.type = "submit";
    topSubmitButton.value = "{{ _('Save') }}";
    topButtonContainer.appendChild(topSubmitButton);

    const topCancelButton = document.createElement("button");
    topCancelButton.id = "topCancelButton";
    topCancelButton.className = "w3-button w3-red w3-round";
    topCancelButton.type = "button";
    topCancelButton.textContent = "{{ _('Cancel') }}";

    topCancelButton.addEventListener('click', function() {
      {% if delete_on_cancel == 1 %}
      // Delete the app via fetch, then close the tab
      fetch("{{ url_for('deleteapp', device_id=device.id, iname=app.iname) }}", {
        method: 'GET'
      }).then(() => {
        window.close();
      }).catch(() => {
        // If fetch fails or window.close() doesn't work, redirect
        window.location.href = "{{ url_for('addapp', device_id=device.id) }}";
      });
      {% else %}
      // Just close the tab or go back to index
      if (window.opener) {
        window.close();
      } else {
        window.location.href = "{{ url_for('index') }}";
      }
      {% endif %}
    });

    topButtonContainer.appendChild(topCancelButton);

    form.appendChild(topButtonContainer);

    form.appendChild(formTable);

    // Create and add button container after the form table
    const buttonContainer = document.createElement("div");
    buttonContainer.className = "button-container";

    const submitButton = document.createElement("input");
    submitButton.className = "w3-button w3-green w3-round";
    submitButton.type = "submit";
    submitButton.value = "{{ _('Save') }}";
    buttonContainer.appendChild(submitButton);

    const resetButton = document.createElement("button");
    resetButton.className = "w3-button w3-blue w3-round";
    resetButton.type = "button";
    resetButton.id = "resetButton";
    resetButton.textContent = "{{ _('Reset') }}";
    resetButton.style.minWidth = "10em";
    buttonContainer.appendChild(resetButton);

    const cancelButton = document.createElement("button");
    cancelButton.id = "cancelButton";
    cancelButton.className = "w3-button w3-red w3-round";
    cancelButton.type = "button";
    cancelButton.textContent = "{{ _('Cancel') }}";

    cancelButton.addEventListener('click', function() {
      {% if delete_on_cancel == 1 %}
      // Delete the app via fetch, then close the tab
      fetch("{{ url_for('deleteapp', device_id=device.id, iname=app.iname) }}", {
        method: 'GET'
      }).then(() => {
        window.close();
      }).catch(() => {
        // If fetch fails or window.close() doesn't work, redirect
        window.location.href = "{{ url_for('addapp', device_id=device.id) }}";
      });
      {% else %}
      // Just close the tab or go back to index
      if (window.opener) {
        window.close();
      } else {
        window.location.href = "{{ url_for('index') }}";
      }
      {% endif %}
    });

    buttonContainer.appendChild(cancelButton);

    form.appendChild(buttonContainer);

    // Create generated fields after adding the base fields to the DOM
    createGeneratedFormFields(schema, config);

    form.addEventListener("submit", function (event) {
      // Check if the form was submitted using the cancel button
      if (event.submitter && event.submitter.id === "cancelButton") {
        // Let the cancel button submit normally (don't prevent default)
        return;
      }

      // Prevent the default form submission for save operations
      event.preventDefault();

      // Submit the form data via fetch for save operations
      fetch(form.action, {
        method: form.method,
        headers: {
          'Content-Type': 'application/json'
        },
        body: JSON.stringify(config),
      }).then(response => {
        if (response.ok) {
          console.log("Form submitted successfully");
          {% if delete_on_cancel == 1 %}
          // If opened from add app screen (new tab), close the tab
          if (window.opener) {
            window.close();
          } else {
            // Fallback if window.close() doesn't work
            window.location.href = "{{ url_for('index') }}";
          }
          {% else %}
          // Normal redirect for existing apps
          window.location.href = response.url;
          {% endif %}
        } else {
          console.error("Form submission failed");
        }
      }).catch(error => {
        console.error("Error submitting form:", error);
      });
    });



    // Reset form values to defaults
    resetButton.addEventListener("click", function () {
      const inputs = form.querySelectorAll("[data-default], div [data-default]");
      inputs.forEach(input => {
        const defaultValue = input.getAttribute("data-default");
        if (input.type === "checkbox") {
          input.checked = defaultValue === "true";
        } else if (input.type === "select-one") {
          input.value = defaultValue;
        } else {
          input.value = defaultValue;
        }

        if (input.hasAttribute("data-ignore-config")) {
          return;
        }

        // Update the config object to reflect the reset values
        config[input.id] = defaultValue;
      });

      updateConfigAndPreview();
    });

    // Initialize toggle buttons
    initializeToggleButtons();
  });
</script>

<!-- App Preview -->
<div class="app-img">
  <img id="previewImage"
<<<<<<< HEAD
    src="{{ url_for('preview', device_id=device.id, iname=app.iname) }}?config={{ config | tojson | urlencode }}"
    alt="{{ _('Preview') }}">
  <div class="skeleton-loader"></div>
  </div>
=======
    src="{{ url_for('manager.preview', device_id=device['id'], iname=app['iname']) }}?config={{ config | tojson | urlencode }}"
    alt="{{ _('Preview') }}"
    class="hidden">
  <div class="skeleton-loader"></div>
</div>
>>>>>>> 959f87a4
<form method="post" id="dynamicForm"></form>
{% endblock %}<|MERGE_RESOLUTION|>--- conflicted
+++ resolved
@@ -101,11 +101,7 @@
     }, { once: true });
     previewImage.src = url.toString();
     setTimeout(() => {
-<<<<<<< HEAD
-        if (!previewImage.complete) previewImage.classList.remove('loaded');
-=======
         if (loading) previewImage.classList.remove('loaded');
->>>>>>> 959f87a4
     }, 500);
   }, 100);
 
@@ -227,13 +223,10 @@
           if (!config[field.id]) {
             config[field.id] = field.default || "#000000";
           }
-<<<<<<< HEAD
-=======
           if (field.palette) {
               const div = createColorPaletteButtons(field, inputElement);
               inputCell.appendChild(div);
           }
->>>>>>> 959f87a4
           break;
 
         case "png":
@@ -869,17 +862,10 @@
 <!-- App Preview -->
 <div class="app-img">
   <img id="previewImage"
-<<<<<<< HEAD
-    src="{{ url_for('preview', device_id=device.id, iname=app.iname) }}?config={{ config | tojson | urlencode }}"
-    alt="{{ _('Preview') }}">
-  <div class="skeleton-loader"></div>
-  </div>
-=======
-    src="{{ url_for('manager.preview', device_id=device['id'], iname=app['iname']) }}?config={{ config | tojson | urlencode }}"
+    src="{{ url_for('preview', device_id=device['id'], iname=app['iname']) }}?config={{ config | tojson | urlencode }}"
     alt="{{ _('Preview') }}"
     class="hidden">
   <div class="skeleton-loader"></div>
 </div>
->>>>>>> 959f87a4
 <form method="post" id="dynamicForm"></form>
 {% endblock %}