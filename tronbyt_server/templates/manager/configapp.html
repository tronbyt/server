{% extends 'base.html' %}
{% block header %}
<script src="{{ url_for('static', path='js/location.js') }}"></script>
<h1>{% block title %}{{ _('Configuring') }} {{ app.iname }} ({{ app.name }}){% endblock %}</h1>
<!-- style and javascript to show and hide the config -->
<style>
  .hidden {
    display: none;
    opacity: 0;
    transition: opacity 0.5s ease-in-out;
  }

  .visible {
    display: block;
    opacity: 1;
    transition: opacity 0.5s ease-in-out;
  }

  .flex-container {
    display: flex;
    justify-content: space-between;
    align-items: center;
    margin-bottom: 20px;
    flex-wrap: wrap;
    gap: 20px;
  }

  .button-group {
    display: flex;
    align-items: center;
    gap: 10px;
  }

  .button-separator {
    color: #666;
    font-weight: bold;
    margin: 0 5px;
  }

  .toggle-buttons {
    display: flex;
    gap: 10px;
    flex-wrap: wrap;
  }
</style>
{% endblock %}
{% block content %}
<!-- Navigation and Toggle Buttons -->
<div class="flex-container">
  <!-- Navigation Button -->
  <div class="button-group">
    <a href="{{ url_for('manager.updateapp', device_id=device['id'], iname=app['iname']) }}"
      class="w3-button" style="background-color: #2196F3;">{{ _('Edit App') }}</a>
  </div>
<<<<<<< HEAD

  <!-- Debug Content -->
  <div id="debugContent" class="hidden">
    <pre class="flash">{{ app.render_messages | join('\n') }}</pre>
=======
  
  <!-- Toggle Buttons -->
  <div class="toggle-buttons">
    <button id="toggleConfigBtn" class="w3-button" style="background-color: #608ff3;">{{ _('Show App Config') }}</button>
    <button id="toggleDebugBtn" class="w3-button" style="background-color: #608ff3;">{{ _('Show Render Debug') }}</button>
>>>>>>> 8f9bf923
  </div>
</div>

<!-- Config Content -->
<div id="configContent" class="hidden">
  <pre class="flash">{{ config | tojson(indent=2) }}</pre>
</div>

<!-- Debug Content -->
<div id="debugContent" class="hidden">
  <pre class="flash">{{ app.get('render_messages', []) | join('\n') }}</pre>
</div>

<script>
  // Make the schema and config objects available to JavaScript
  const schema = {{ schema | tojson }};
  const config = {{ config | tojson }};
  {% if device.location %}
  const deviceLocation = JSON.stringify({{ device.location | tojson }});
  {% else %}
  const deviceLocation = null;
  {% endif %}

  // Initialize toggle buttons for config and debug content
  function initializeToggleButtons() {
    const toggleConfigBtn = document.getElementById("toggleConfigBtn");
    const configContent = document.getElementById("configContent");
    const toggleDebugBtn = document.getElementById("toggleDebugBtn");
    const debugContent = document.getElementById("debugContent");

    if (toggleConfigBtn && configContent) {
      toggleConfigBtn.addEventListener("click", function () {
        toggleContent(configContent, toggleConfigBtn, 
          "{{ _('Hide App Config') }}", "{{ _('Show App Config') }}");
      });
    }

    if (toggleDebugBtn && debugContent) {
      toggleDebugBtn.addEventListener("click", function () {
        toggleContent(debugContent, toggleDebugBtn, 
          "{{ _('Hide Render Debug') }}", "{{ _('Show Render Debug') }}");
      });
    }
  }

  // Generic function to toggle content visibility
  function toggleContent(content, button, hideText, showText) {
    if (content.classList.contains("hidden")) {
      content.classList.remove("hidden");
      content.classList.add("visible");
      button.textContent = hideText;
    } else {
      content.classList.remove("visible");
      content.classList.add("hidden");
      button.textContent = showText;
    }
  }

  function debounce(func, wait) {
    let timeout;
    return function (...args) {
      clearTimeout(timeout);
      timeout = setTimeout(() => {
        func.apply(this, args);
      }, wait);
    };
  }

  // Function to update the config text and preview image
  const updateConfigAndPreview = debounce(() => {
    const configContent = document.getElementById("configContent").querySelector("pre");
    const previewImage = document.getElementById("previewImage");
    configContent.textContent = JSON.stringify(config, null, 2);
    // Reload the preview image to reflect updated config
    const url = new URL(previewImage.src);
    url.searchParams.set("config", JSON.stringify(config));
    previewImage.src = url.toString();
  }, 100);

  // Centralized config update handler
  function handleConfigUpdate(event) {
    const target = event.target;
    const fieldId = target.id;
    if (target.hasAttribute("data-ignore-config")) {
      return;
    }
    if (target.type === "checkbox") {
      config[fieldId] = target.checked ? "true" : "false";
    } else if (target.type === "select-one") {
      config[fieldId] = target.value;
    } else if (target.type === "datetime-local") {
      config[fieldId] = new Date(target.value).toISOString();
    } else {
      config[fieldId] = target.value;
    }
    updateConfigAndPreview();
  }

  // Function to create form fields dynamically
  function createFormFields(schema, config) {
    const rows = [];

    if (!schema || !schema.schema) {
      return rows;
    }

    schema.schema.filter(field => field.type !== "generated").forEach(field => {
      const row = document.createElement("tr");
      // Create label and description
      const labelCell = document.createElement("td");
      const label = document.createElement("label");
      label.htmlFor = field.id;
      if (field.icon) {
        const icon = document.createElement("i");
        icon.className = `fa fa-${field.icon.replace(/[A-Z]/g, match => `-${match.toLowerCase()}`)}`;
        label.appendChild(icon);
        label.appendChild(document.createTextNode(" "));
      }
      label.appendChild(document.createTextNode(field.name));
      labelCell.appendChild(label);
      labelCell.appendChild(document.createElement("br"));

      const description = document.createElement("small");
      description.textContent = field.description;
      labelCell.appendChild(description);
      row.appendChild(labelCell);

      // Create input field
      const inputCell = document.createElement("td");
      let inputElement;

      switch (field.type) {
        case "text":
          inputElement = document.createElement("input");
          inputElement.type = "text";
          inputElement.value = config[field.id] || field.default || "";
          break;

        case "onoff":
          inputElement = document.createElement("input");
          inputElement.type = "checkbox";
          inputElement.checked = config[field.id] === "true" || (config[field.id] === undefined && field.default === "true");
          break;

        case "datetime":
          inputElement = document.createElement("input");
          inputElement.type = "datetime-local";
          inputElement.value = (config[field.id] || field.default || "").replace("Z", "");
          break;

        case "dropdown":
          inputElement = document.createElement("select");
          if (field.options) {
            field.options.forEach(option => {
              const opt = document.createElement("option");
              opt.value = option.value;
              opt.textContent = option.text;
              opt.selected = config[field.id] === option.value;
              inputElement.appendChild(opt);
            });
          }

          // Set initial config value for the dropdown
          if (inputElement.selectedIndex >= 0 && inputElement.options[inputElement.selectedIndex]) {
            const initialValue = inputElement.options[inputElement.selectedIndex].value;
            config[field.id] = initialValue;
            // Note: updateConfigAndPreview() will be called once after all fields are processed
          }
          break;

        case "location":
          inputElement = createLocationField(field, config);
          break;

        case "locationbased":
          inputElement = createLocationBasedField(field, config);
          break;

        case "color":
          inputElement = document.createElement("input");
          inputElement.type = "color";
          inputElement.value = config[field.id] || field.default || "#000000";
          break;

        case "png":
          inputElement = createImageUploadField(field, config);
          break;

        case "typeahead":
          inputElement = createTypeaheadField(field, config);
          break;

        default:
          console.warn(`Unknown field type "${field.type}" for field "${field.id}".`);
          break;
      };
      if (inputElement) {
        inputElement.id = field.id;
        inputElement.name = field.id;
        inputElement.className = "form-control";
        inputElement.setAttribute("data-default", config[field.id] || field.default || "");

        // Add event listeners directly to ensure they work for generated fields
        if (!inputElement.hasAttribute("data-ignore-config")) {
          if (inputElement.type === "select-one") {
            inputElement.addEventListener("change", handleConfigUpdate);
          } else {
            inputElement.addEventListener("input", handleConfigUpdate);
          }
        }

        inputCell.appendChild(inputElement);
      }

      row.appendChild(inputCell);
      rows.push(row);
    });

    // Update config and preview once after all fields are processed
    updateConfigAndPreview();

    return rows;
  }

  function createGeneratedFormFields(schema, config) {
    if (!schema || !schema.schema) {
      return;
    }

    schema.schema
      .filter(field => field.type === "generated")
      .forEach(field => createGeneratedField(field, config));
  }

  function createLocationSearchElements(field, config) {
    const container = document.createElement("div");

    const searchInput = document.createElement("input");
    searchInput.type = "text";
    searchInput.id = `${field.id}_search`;
    searchInput.placeholder = "{{ _('Enter a location') }}";
    searchInput.setAttribute("data-ignore-config", "true");
    // The searchInput.value will be set by the caller function (createLocationField or createLocationBasedField)

    container.appendChild(searchInput);

    const resultsList = document.createElement("ul");
    resultsList.id = `${field.id}_results`;
    resultsList.style.listStyleType = "none";
    resultsList.style.padding = "0";
    container.appendChild(resultsList);

    return { container, searchInput, resultsList };
  }

  // Helper function to create location field
  function createLocationField(field, config) {
    const { container, searchInput, resultsList } = createLocationSearchElements(field); // config no longer passed here

    let initialLocationJsonString = config[field.id] || (deviceLocation !== null ? deviceLocation : undefined) || field.default || "{}";
    // Ensure initialLocationJsonString is a string, as expected by JSON.parse and hiddenInput.value
    if (typeof initialLocationJsonString !== 'string') {
      initialLocationJsonString = "{}"; // Default to empty object string if not a string
    }

    try {
      const parsedLoc = JSON.parse(initialLocationJsonString);
      if (parsedLoc && parsedLoc.description) {
        searchInput.value = parsedLoc.description;
      } else {
        // If parsing works but no description, or if it's an empty object, ensure searchInput is empty
        searchInput.value = "";
      }
    } catch (e) {
      console.warn("Could not parse initial location for search input in createLocationField:", initialLocationJsonString, e);
      searchInput.value = ""; // Default to empty if parsing fails
    }

    const hiddenInput = document.createElement("input");
    hiddenInput.type = "hidden";
    hiddenInput.id = field.id;
    hiddenInput.name = field.id;
    hiddenInput.value = initialLocationJsonString;
    hiddenInput.setAttribute("data-default", initialLocationJsonString);
    container.appendChild(hiddenInput);

    enableLocationSearch(searchInput, resultsList, hiddenInput, location => {
      config[field.id] = location;
      updateConfigAndPreview();
    });

    return container;
  }

  // Helper function to create location-based field
  function createLocationBasedField(field, config) {
    const { container, searchInput, resultsList } = createLocationSearchElements(field); // config no longer passed here

    // For locationbased fields, the search input text is always based on deviceLocation
    if (deviceLocation && typeof deviceLocation === 'string') {
      try {
        const parsedDevLoc = JSON.parse(deviceLocation);
        if (parsedDevLoc && parsedDevLoc.description) {
          searchInput.value = parsedDevLoc.description;
        } else {
          searchInput.value = ""; // Parsed but no description
        }
      } catch (e) {
        console.warn("Could not parse deviceLocation for search input in createLocationBasedField:", deviceLocation, e);
        searchInput.value = ""; // Default to empty if parsing fails
      }
    } else {
      searchInput.value = ""; // No deviceLocation string
    }

    const hiddenInput = document.createElement("input");
    hiddenInput.type = "hidden";
    hiddenInput.id = `${field.id}_location`;
    hiddenInput.name = `${field.id}_location`;
    hiddenInput.value = deviceLocation;
    hiddenInput.setAttribute("data-default", deviceLocation);
    hiddenInput.setAttribute("data-ignore-config", "true");
    container.appendChild(hiddenInput);

    const dropdown = document.createElement("select");
    dropdown.id = field.id;
    dropdown.name = field.id;
    dropdown.className = "form-control";
    container.appendChild(dropdown);

    // Add config update listeners to the dropdown
    dropdown.addEventListener("change", handleConfigUpdate);

    enableLocationSearch(searchInput, resultsList, hiddenInput, async locationQueryJson => {
      // locationQueryJson is the stringified JSON from the location search (e.g., Geoapify result)
      const currentOptionJsonString = config[field.id]; // This is the currently saved option for the dropdown field
      await fetchOptionsForLocation(field, locationQueryJson, dropdown, currentOptionJsonString);
    });

    // Initial population of dropdown if device location is available
    if (deviceLocation && deviceLocation !== "{}") {
      const currentOptionJsonString = config[field.id];
      fetchOptionsForLocation(field, deviceLocation, dropdown, currentOptionJsonString);
    }

    return container;
  }

  // Helper function to create image upload field
  function createImageUploadField(field, config) {
    const container = document.createElement("div");

    const uploadLabel = document.createElement("label");
    uploadLabel.htmlFor = `${field.id}_upload`;
    uploadLabel.textContent = "{{ _('Upload Image') }}";
    container.appendChild(uploadLabel);

    const uploadInput = document.createElement("input");
    uploadInput.type = "file";
    uploadInput.id = `${field.id}_upload`;
    uploadInput.setAttribute("data-ignore-config", "true");
    uploadInput.accept = "image/png, image/jpeg, image/gif, image/svg+xml";
    container.appendChild(uploadInput);

    const hiddenInput = document.createElement("input");
    hiddenInput.type = "hidden";
    hiddenInput.id = field.id;
    hiddenInput.name = field.id;
    hiddenInput.value = config[field.id] || "";
    hiddenInput.setAttribute("data-default", field.default || "");
    container.appendChild(hiddenInput);

    const previewImage = document.createElement("img");
    previewImage.id = `${field.id}_preview`;
    previewImage.src = config[field.id] ? `data:image/png;base64,${config[field.id]}` : "";
    previewImage.alt = "{{ _('Preview') }}";
    previewImage.style.maxWidth = "100%";
    previewImage.style.height = "auto";
    previewImage.style.marginTop = "10px";
    previewImage.style.display = config[field.id] ? "inline" : "none"; // Hide if content is empty
    container.appendChild(previewImage);

    uploadInput.addEventListener("change", event => {
      const file = event.target.files[0];
      if (file && (file.type === "image/png" || file.type === "image/jpeg" || file.type === "image/gif" || file.type === "image/svg+xml")) {
        const reader = new FileReader();
        reader.onload = e => {
          const base64Data = e.target.result.split(",")[1];
          hiddenInput.value = base64Data;
          previewImage.src = e.target.result;
          previewImage.style.display = "inline"; // Show when content is updated
          config[field.id] = base64Data;
          updateConfigAndPreview();
        };
        reader.readAsDataURL(file);
      } else {
        alert("{{ _('Please upload a valid image file (PNG, JPEG, GIF, or SVG).') }}");
      }
    });

    return container;
  }

  // Helper function to create typeahead field
  function createTypeaheadField(field, config) {
    let inputElement = document.createElement("div");

    const typeaheadInput = document.createElement("input");
    typeaheadInput.type = "text";
    typeaheadInput.id = `${field.id}_typeahead`;
    typeaheadInput.setAttribute("data-ignore-config", "true");
    typeaheadInput.placeholder = "{{ _('Start typing...') }}";
    typeaheadInput.className = "form-control";
    inputElement.appendChild(typeaheadInput);

    const hiddenTypeaheadInput = document.createElement("input");
    hiddenTypeaheadInput.type = "hidden";
    hiddenTypeaheadInput.id = field.id;
    hiddenTypeaheadInput.name = field.id;
    hiddenTypeaheadInput.value = JSON.stringify(config[field.id] || {});
    hiddenTypeaheadInput.setAttribute("data-default", JSON.stringify(field.default || {}));
    inputElement.appendChild(hiddenTypeaheadInput);

    const typeaheadResults = document.createElement("ul");
    typeaheadResults.id = `${field.id}_results`;
    typeaheadResults.style.listStyleType = "none";
    typeaheadResults.style.padding = "0";
    typeaheadResults.style.margin = "0";
    typeaheadResults.style.border = "1px solid #ccc";
    typeaheadResults.style.maxHeight = "150px";
    typeaheadResults.style.overflowY = "auto";
    typeaheadResults.style.display = "none";
    inputElement.appendChild(typeaheadResults);

    typeaheadInput.addEventListener("input", async function () {
      const query = typeaheadInput.value.trim();
      if (!query) {
        typeaheadResults.style.display = "none";
        typeaheadResults.innerHTML = "";
        return;
      }

      try {
        const handlerUrl = `{{ url_for('schema_handler', device_id=device.id, iname=app.iname, handler='DUMMY_HANDLER') }}`.replace('DUMMY_HANDLER', field.handler);
        const response = await fetch(handlerUrl, {
          method: "POST",
          headers: { "Content-Type": "application/json" },
          body: JSON.stringify({ id: field.id, param: query })
        });

        if (!response.ok) {
          throw new Error("Failed to fetch typeahead options");
        }

        const options = await response.json();
        typeaheadResults.innerHTML = ""; // Clear existing options

        options.forEach(option => {
          const listItem = document.createElement("li");
          listItem.textContent = option.display;
          listItem.style.cursor = "pointer";
          listItem.style.padding = "5px";
          listItem.addEventListener("click", () => {
            typeaheadInput.value = option.display;
            hiddenTypeaheadInput.value = JSON.stringify(option);
            typeaheadResults.style.display = "none";
            typeaheadResults.innerHTML = "";
            config[field.id] = JSON.stringify(option);
            updateConfigAndPreview();
          });
          typeaheadResults.appendChild(listItem);
        });
        typeaheadResults.style.display = "block";
      } catch (error) {
        console.error("Error fetching typeahead options:", error);
      }
    });

    document.addEventListener("click", function (event) {
      if (!inputElement.contains(event.target)) {
        typeaheadResults.style.display = "none";
      }
    });
    return inputElement;
  }

  // Helper function to create generated field
  function createGeneratedField(field, config) {
    const sourceField = document.getElementById(field.source);
    if (!sourceField) {
      console.warn(`Source field with id "${field.source}" not found for generated field "${field.id}"`);
      return;
    }

    const updateGeneratedFields = async () => {
      const sourceValue = sourceField.value;
      try {
        const handlerUrl = `{{ url_for('schema_handler', device_id=device.id, iname=app.iname, handler='DUMMY_HANDLER') }}`.replace('DUMMY_HANDLER', field.handler);
        const response = await fetch(handlerUrl, {
          method: "POST",
          headers: { "Content-Type": "application/json" },
          body: JSON.stringify({ id: field.id, param: sourceValue })
        });

        if (!response.ok) {
          throw new Error("Failed to fetch generated fields");
        }

        const generatedFields = await response.json();

        // Clear existing rows
        const existingRows = document.querySelectorAll(`[data-generated-field="${field.id}"]`);
        existingRows.forEach(row => row.remove());

        const generatedInput = createFormFields(generatedFields, config);
        const formTable = document.querySelector(".form-table");
        generatedInput.forEach(row => {
          row.setAttribute("data-generated-field", field.id); // Mark rows for easy identification
          formTable.appendChild(row);
        });
      } catch (error) {
        console.error("Error fetching generated fields:", error);
      }
    };

    sourceField.addEventListener("input", updateGeneratedFields);

    updateGeneratedFields(); // Initial call to populate fields
  }

  // Function to fetch options for location-based fields
  async function fetchOptionsForLocation(field, locationQueryJson, dropdown, currentOptionJsonString) {
    try {
      const response = await fetch(`{{ url_for('schema_handler', device_id=device.id, iname=app.iname, handler='DUMMY_HANDLER') }}`.replace('DUMMY_HANDLER', field.handler), {
        method: "POST",
        headers: { "Content-Type": "application/json" },
        // locationQueryJson is the result of the Geoapify search (e.g., {name: "New York", lat: ..., lon:...})
        body: JSON.stringify({ id: field.id, param: locationQueryJson })
      });

      if (!response.ok) {
        throw new Error(`Failed to fetch options for ${field.id}: ${response.statusText}`);
      }

      const options = await response.json();
      dropdown.innerHTML = ""; // Clear existing options

      let selectedIndex = 0; // Default to first option
      let currentOptionFromConfig = null;

      if (typeof currentOptionJsonString === 'string' && currentOptionJsonString !== 'undefined' && currentOptionJsonString !== 'null') {
        try {
          currentOptionFromConfig = JSON.parse(currentOptionJsonString);
        } catch (e) {
          console.warn(`Could not parse currentOptionJsonString for field ${field.id}:`, currentOptionJsonString, e);
        }
      }

      if (options && options.length > 0) {
        options.forEach((option, index) => {
          const opt = document.createElement("option");
          const optionValueString = JSON.stringify(option); // The entire option object is the value
          opt.value = optionValueString;
          opt.textContent = option.display; // Assuming options have a 'display' property
          dropdown.appendChild(opt);

          if (currentOptionFromConfig && typeof currentOptionFromConfig === 'object' && typeof option === 'object') {
            // Compare stringified JSON of the option objects for simplicity.
            if (JSON.stringify(option) === JSON.stringify(currentOptionFromConfig)) {
              selectedIndex = index;
            }
          }
        });
        dropdown.selectedIndex = selectedIndex;
      } else {
        // No options returned from API
        const noOpt = document.createElement("option");
        noOpt.textContent = "{{ _('No options available for this location') }}";
        noOpt.value = "";
        noOpt.disabled = true;
        dropdown.appendChild(noOpt);
        dropdown.selectedIndex = 0;
      }

      // The change event will handle updating the config and preview
      dropdown.dispatchEvent(new Event("change"));
    } catch (error) {
      console.error(`Error fetching options for field ${field.id}:`, error);
      dropdown.innerHTML = ""; // Clear in case of error
      const errOpt = document.createElement("option");
      errOpt.textContent = "{{ _('Error loading options') }}";
      errOpt.value = "";
      errOpt.disabled = true;
      dropdown.appendChild(errOpt);
      if (dropdown.options.length > 0) dropdown.selectedIndex = 0;

      // The change event will handle updating the config and preview
      dropdown.dispatchEvent(new Event("change"));
    }
  }

  // Initialize the form on page load
  document.addEventListener("DOMContentLoaded", function () {
    const form = document.getElementById("dynamicForm");

    // Create and add the form table first
    const formTable = document.createElement("table");
    formTable.className = "form-table";
    formTable.style.borderSpacing = "0 15px";

    const formFields = createFormFields(schema, config);
    formFields.forEach(row => {
      formTable.appendChild(row);
    });

    form.appendChild(formTable);

    // Create and add button container after the form table
    const buttonContainer = document.createElement("div");
    buttonContainer.className = "button-container";

    const submitButton = document.createElement("input");
    submitButton.className = "w3-button w3-green w3-round";
    submitButton.type = "submit";
    submitButton.value = "{{ _('Save') }}";
    buttonContainer.appendChild(submitButton);

    const resetButton = document.createElement("button");
    resetButton.className = "w3-button w3-blue w3-round";
    resetButton.type = "button";
    resetButton.id = "resetButton";
    resetButton.textContent = "{{ _('Reset') }}";
    resetButton.style.minWidth = "10em";
    buttonContainer.appendChild(resetButton);

    const cancelButton = document.createElement("button");
    cancelButton.id = "cancelButton";
    cancelButton.className = "w3-button w3-red w3-round";
    cancelButton.type = "button";
    cancelButton.textContent = "{{ _('Cancel') }}";

    cancelButton.addEventListener('click', function() {
      {% if delete_on_cancel == 1 %}
      // Delete the app via fetch, then close the tab
      fetch("{{ url_for('deleteapp', device_id=device.id, iname=app.iname) }}", {
        method: 'GET'
      }).then(() => {
        window.close();
      }).catch(() => {
        // If fetch fails or window.close() doesn't work, redirect
        window.location.href = "{{ url_for('addapp', device_id=device.id) }}";
      });
      {% else %}
      // Just close the tab or go back to index
      if (window.opener) {
        window.close();
      } else {
        window.location.href = "{{ url_for('index') }}";
      }
      {% endif %}
    });

    buttonContainer.appendChild(cancelButton);

    form.appendChild(buttonContainer);

    // Create generated fields after adding the base fields to the DOM
    createGeneratedFormFields(schema, config);

    form.addEventListener("submit", function (event) {
      // Check if the form was submitted using the cancel button
      if (event.submitter && event.submitter.id === "cancelButton") {
        // Let the cancel button submit normally (don't prevent default)
        return;
      }

      // Prevent the default form submission for save operations
      event.preventDefault();

      // Submit the form data via fetch for save operations
      fetch(form.action, {
        method: form.method,
        headers: {
          'Content-Type': 'application/json'
        },
        body: JSON.stringify(config),
      }).then(response => {
        if (response.ok) {
          console.log("Form submitted successfully");
          {% if delete_on_cancel == 1 %}
          // If opened from add app screen (new tab), close the tab
          if (window.opener) {
            window.close();
          } else {
            // Fallback if window.close() doesn't work
            window.location.href = "{{ url_for('index') }}";
          }
          {% else %}
          // Normal redirect for existing apps
          window.location.href = response.url;
          {% endif %}
        } else {
          console.error("Form submission failed");
        }
      }).catch(error => {
        console.error("Error submitting form:", error);
      });
    });



    // Reset form values to defaults
    resetButton.addEventListener("click", function () {
      const inputs = form.querySelectorAll("[data-default], div [data-default]");
      inputs.forEach(input => {
        const defaultValue = input.getAttribute("data-default");
        if (input.type === "checkbox") {
          input.checked = defaultValue === "true";
        } else if (input.type === "select-one") {
          input.value = defaultValue;
        } else {
          input.value = defaultValue;
        }

        if (input.hasAttribute("data-ignore-config")) {
          return;
        }

        // Update the config object to reflect the reset values
        config[input.id] = defaultValue;
      });

      updateConfigAndPreview();
    });

    // Initialize toggle buttons
    initializeToggleButtons();
  });
</script>

<<<<<<< HEAD
<div class="app-img" style="width: 400px;"><img id="previewImage"
    src="{{ url_for('preview', device_id=device.id, iname=app.iname) }}?config={{ config | tojson | urlencode }}"
    alt="{{ _('Preview') }}" width="400" style="width: 400px; height: auto;"></div>
=======
<!-- App Preview -->
<div class="app-img" style="width: 400px;">
  <img id="previewImage" width="400" 
    src="{{ url_for('manager.preview', device_id=device['id'], iname=app['iname']) }}?config={{ config | tojson | urlencode }}"
    alt="{{ _('Preview') }}" style="width: 400px; height: auto;">
</div>
>>>>>>> 8f9bf923
<form method="post" id="dynamicForm"></form>
{% endblock %}<|MERGE_RESOLUTION|>--- conflicted
+++ resolved
@@ -52,18 +52,11 @@
     <a href="{{ url_for('manager.updateapp', device_id=device['id'], iname=app['iname']) }}"
       class="w3-button" style="background-color: #2196F3;">{{ _('Edit App') }}</a>
   </div>
-<<<<<<< HEAD
-
-  <!-- Debug Content -->
-  <div id="debugContent" class="hidden">
-    <pre class="flash">{{ app.render_messages | join('\n') }}</pre>
-=======
-  
+
   <!-- Toggle Buttons -->
   <div class="toggle-buttons">
     <button id="toggleConfigBtn" class="w3-button" style="background-color: #608ff3;">{{ _('Show App Config') }}</button>
     <button id="toggleDebugBtn" class="w3-button" style="background-color: #608ff3;">{{ _('Show Render Debug') }}</button>
->>>>>>> 8f9bf923
   </div>
 </div>
 
@@ -74,7 +67,7 @@
 
 <!-- Debug Content -->
 <div id="debugContent" class="hidden">
-  <pre class="flash">{{ app.get('render_messages', []) | join('\n') }}</pre>
+  <pre class="flash">{{ (app.render_messages or []) | join('\n') }}</pre>
 </div>
 
 <script>
@@ -96,14 +89,14 @@
 
     if (toggleConfigBtn && configContent) {
       toggleConfigBtn.addEventListener("click", function () {
-        toggleContent(configContent, toggleConfigBtn, 
+        toggleContent(configContent, toggleConfigBtn,
           "{{ _('Hide App Config') }}", "{{ _('Show App Config') }}");
       });
     }
 
     if (toggleDebugBtn && debugContent) {
       toggleDebugBtn.addEventListener("click", function () {
-        toggleContent(debugContent, toggleDebugBtn, 
+        toggleContent(debugContent, toggleDebugBtn,
           "{{ _('Hide Render Debug') }}", "{{ _('Show Render Debug') }}");
       });
     }
@@ -804,17 +797,11 @@
   });
 </script>
 
-<<<<<<< HEAD
-<div class="app-img" style="width: 400px;"><img id="previewImage"
-    src="{{ url_for('preview', device_id=device.id, iname=app.iname) }}?config={{ config | tojson | urlencode }}"
-    alt="{{ _('Preview') }}" width="400" style="width: 400px; height: auto;"></div>
-=======
 <!-- App Preview -->
 <div class="app-img" style="width: 400px;">
-  <img id="previewImage" width="400" 
-    src="{{ url_for('manager.preview', device_id=device['id'], iname=app['iname']) }}?config={{ config | tojson | urlencode }}"
+  <img id="previewImage" width="400"
+    src="{{ url_for('preview', device_id=device.id, iname=app.iname) }}?config={{ config | tojson | urlencode }}"
     alt="{{ _('Preview') }}" style="width: 400px; height: auto;">
 </div>
->>>>>>> 8f9bf923
 <form method="post" id="dynamicForm"></form>
 {% endblock %}