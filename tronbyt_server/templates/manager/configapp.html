--- conflicted
+++ resolved
@@ -1,61 +1,15 @@
 {% extends 'base.html' %}
 {% block header %}
-<<<<<<< HEAD
+<link rel="stylesheet" href="{{ url_for('static', path='css/configapp-simple.css') }}">
 <script src="{{ url_for('static', path='js/location.js') }}"></script>
-<h1>{% block title %}{{ _('Configuring') }} {{ app.iname }} ({{ app.name }}){% endblock %}</h1>
-<!-- style and javascript to show and hide the config -->
-<style>
-  .hidden {
-    display: none;
-    opacity: 0;
-    transition: opacity 0.5s ease-in-out;
-  }
-
-  .visible {
-    display: block;
-    opacity: 1;
-    transition: opacity 0.5s ease-in-out;
-  }
-
-  .flex-container {
-    display: flex;
-    justify-content: space-between;
-    align-items: center;
-    margin-bottom: 20px;
-    flex-wrap: wrap;
-    gap: 20px;
-  }
-
-  .button-group {
-    display: flex;
-    align-items: center;
-    gap: 10px;
-  }
-
-  .button-separator {
-    color: #666;
-    font-weight: bold;
-    margin: 0 5px;
-  }
-
-  .toggle-buttons {
-    display: flex;
-    gap: 10px;
-    flex-wrap: wrap;
-  }
-</style>
-=======
-<link rel="stylesheet" href="{{ url_for('static', filename='css/configapp-simple.css') }}">
-<script src="{{ url_for('static', filename='js/location.js') }}"></script>
 <h1>{% block title %}{{ _('Configuring') }} {{ app['iname'] }} ({{ app['name']}}){% endblock %}</h1>
->>>>>>> dad6ee91
 {% endblock %}
 {% block content %}
 <!-- Navigation and Toggle Buttons -->
 <div class="flex-container">
   <!-- Navigation Button -->
   <div class="button-group">
-    <a href="{{ url_for('manager.updateapp', device_id=device['id'], iname=app['iname']) }}"
+    <a href="{{ url_for('updateapp', device_id=device['id'], iname=app['iname']) }}"
       class="w3-button" style="background-color: #2196F3;">{{ _('Edit App') }}</a>
   </div>
 
@@ -73,15 +27,15 @@
 
 <!-- Debug Content -->
 <div id="debugContent" class="hidden">
-  <pre class="flash">{{ (app.render_messages or []) | join('\n') }}</pre>
+  <pre class="flash">{{ app.get('render_messages', []) | join('\n') }}</pre>
 </div>
 
 <script>
   // Make the schema and config objects available to JavaScript
   const schema = {{ schema | tojson }};
   const config = {{ config | tojson }};
-  {% if device.location %}
-  const deviceLocation = JSON.stringify({{ device.location | tojson }});
+  {% if "location" in device %}
+  const deviceLocation = JSON.stringify({{ device['location'] | tojson }});
   {% else %}
   const deviceLocation = null;
   {% endif %}
@@ -506,7 +460,7 @@
       }
 
       try {
-        const handlerUrl = `{{ url_for('schema_handler', device_id=device.id, iname=app.iname, handler='DUMMY_HANDLER') }}`.replace('DUMMY_HANDLER', field.handler);
+        const handlerUrl = `{{ url_for('schema_handler', device_id=device['id'], iname=app['iname'], handler='') }}${field.handler}`;
         const response = await fetch(handlerUrl, {
           method: "POST",
           headers: { "Content-Type": "application/json" },
@@ -560,7 +514,7 @@
     const updateGeneratedFields = async () => {
       const sourceValue = sourceField.value;
       try {
-        const handlerUrl = `{{ url_for('schema_handler', device_id=device.id, iname=app.iname, handler='DUMMY_HANDLER') }}`.replace('DUMMY_HANDLER', field.handler);
+        const handlerUrl = `{{ url_for('schema_handler', device_id=device['id'], iname=app['iname'], handler='') }}${field.handler}`;
         const response = await fetch(handlerUrl, {
           method: "POST",
           headers: { "Content-Type": "application/json" },
@@ -596,7 +550,7 @@
   // Function to fetch options for location-based fields
   async function fetchOptionsForLocation(field, locationQueryJson, dropdown, currentOptionJsonString) {
     try {
-      const response = await fetch(`{{ url_for('schema_handler', device_id=device.id, iname=app.iname, handler='DUMMY_HANDLER') }}`.replace('DUMMY_HANDLER', field.handler), {
+      const response = await fetch(`{{ url_for('schema_handler', device_id=device['id'], iname=app['iname'], handler='') }}${field.handler}`, {
         method: "POST",
         headers: { "Content-Type": "application/json" },
         // locationQueryJson is the result of the Geoapify search (e.g., {name: "New York", lat: ..., lon:...})
@@ -707,13 +661,13 @@
     cancelButton.addEventListener('click', function() {
       {% if delete_on_cancel == 1 %}
       // Delete the app via fetch, then close the tab
-      fetch("{{ url_for('deleteapp', device_id=device.id, iname=app.iname) }}", {
+      fetch("{{ url_for('deleteapp', device_id=device['id'], iname=app['iname']) }}", {
         method: 'GET'
       }).then(() => {
         window.close();
       }).catch(() => {
         // If fetch fails or window.close() doesn't work, redirect
-        window.location.href = "{{ url_for('addapp', device_id=device.id) }}";
+        window.location.href = "{{ url_for('addapp', device_id=device['id']) }}";
       });
       {% else %}
       // Just close the tab or go back to index
@@ -804,17 +758,10 @@
 </script>
 
 <!-- App Preview -->
-<<<<<<< HEAD
-<div class="app-img" style="width: 400px;">
-  <img id="previewImage" width="400"
-    src="{{ url_for('preview', device_id=device.id, iname=app.iname) }}?config={{ config | tojson | urlencode }}"
-    alt="{{ _('Preview') }}" style="width: 400px; height: auto;">
-=======
 <div class="app-img">
-  <img id="previewImage" 
-    src="{{ url_for('manager.preview', device_id=device['id'], iname=app['iname']) }}?config={{ config | tojson | urlencode }}"
+  <img id="previewImage"
+    src="{{ url_for('preview', device_id=device['id'], iname=app['iname']) }}?config={{ config | tojson | urlencode }}"
     alt="{{ _('Preview') }}">
->>>>>>> dad6ee91
 </div>
 <form method="post" id="dynamicForm"></form>
 {% endblock %}