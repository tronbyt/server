--- conflicted
+++ resolved
@@ -16,185 +16,9 @@
 {% endif %}
 
 {% for device in devices %}
-<<<<<<< HEAD
-<div class="w3-card-4 w3-padding device-container">
-  <article>
-    <div>
-      <table width="100%">
-        <tr>
-          <td colspan="2">
-            <header>
-              <h1>
-                <a href="{{ device.img_url }}" target="_blank" style="text-decoration: none; color: inherit;">
-                  {{ device.name }}
-                </a>
-                {% if device.pinned_app %}
-                  {% set pinned_app_iname = device.pinned_app %}
-                  {% set pinned_app = device.apps.get(pinned_app_iname) %}
-                  {% if pinned_app %}
-                    <span style="display: inline-block; margin-left: 10px; padding: 4px 10px; background-color: #ff9800; color: white; border-radius: 4px; font-size: 0.7em; font-weight: bold; vertical-align: middle;">
-                      &#128204; {{ _('Pinned:') }} {{ pinned_app.name }}
-                    </span>
-                  {% endif %}
-                {% endif %}
-              </h1>
-            </header>
-          </td>
-          <td rowspan="4" width="40%">
-            <div class="app-img"><img id="currentWebp-{{ device.id }}"
-                data-src="{{url_for('currentwebp', device_id=device.id) }}"
-                src="{{url_for('currentwebp', device_id=device.id) }}"
-                alt="{{ _('Preview') }}">
-            </div>
-            <br>{{ _('Currently Displaying App') }}
-            <div style="display: inline-block; margin-left: 10px;">
-              <label class="switch">
-                <input type="checkbox" id="autoUpdate-{{ device.id }}"
-                       onchange="toggleAutoUpdate('{{ device.id }}')" >
-                <span class="slider"></span>
-              </label>
-              <label for="autoUpdate-{{ device.id }}"
-                     style="vertical-align: middle; margin-left: 5px;">{{ _('Auto Refresh') }}</label>
-            </div>
-          </td>
-        </tr>
-        <tr>
-          <td>
-            <label>{{ _('Brightness') }}</label> =
-            <span id="brightnessValue-{{ device.id }}">{{device.brightness }}</span>
-            <div class="brightness-panel" id="brightness-panel-{{ device.id }}">
-              <button type="button" class="brightness-btn {% if device.brightness == 0 %}active{% endif %}"
-                      data-brightness="0" onclick="setBrightness('{{ device.id }}', 0)">0</button>
-              <button type="button" class="brightness-btn {% if device.brightness == 1 %}active{% endif %}"
-                      data-brightness="1" onclick="setBrightness('{{ device.id }}', 1)">1</button>
-              <button type="button" class="brightness-btn {% if device.brightness == 2 %}active{% endif %}"
-                      data-brightness="2" onclick="setBrightness('{{ device.id }}', 2)">2</button>
-              <button type="button" class="brightness-btn {% if device.brightness == 3 %}active{% endif %}"
-                      data-brightness="3" onclick="setBrightness('{{ device.id }}', 3)">3</button>
-              <button type="button" class="brightness-btn {% if device.brightness == 4 %}active{% endif %}"
-                      data-brightness="4" onclick="setBrightness('{{ device.id }}', 4)">4</button>
-              <button type="button" class="brightness-btn {% if device.brightness == 5 %}active{% endif %}"
-                      data-brightness="5" onclick="setBrightness('{{ device.id }}', 5)">5</button>
-            </div>
-          </td>
-        </tr>
-        <tr>
-          <td>
-            <label for="default_interval-{{ device.id }}">{{ _('App Cycle Time (Seconds)') }}</label> = <span
-              id="intervalValue-{{ device.id }}">{{
-              device.default_interval }} </span> s<br>
-            <input type="range" name="default_interval" id="default_interval-{{ device.id }}" min="1" max="30"
-              value="{{ device.default_interval }}" oninput="updateIntervalValue('{{ device.id }}', this.value)"
-              onmouseup="updateInterval('{{ device.id }}', this.value)">
-          </td>
-        </tr>
-        <tr>
-          <td>
-            <a class="w3-button w3-teal w3-round" style="min-width: 100px;"
-              href="{{ url_for('addapp', device_id=device.id) }}">{{ _('Add App') }}</a>
-              {% if devices|length > 1 %}
-              <a id="toggleAppsBtn-{{ device.id }}" class="w3-button w3-teal w3-round"
-                onclick="toggleApps('{{ device.id }}')">{{ _('Hide Apps') }}</a>
-              {% endif %}
-
-            <a class="w3-button w3-teal w3-round" style="min-width: 100px;"
-              href="{{ url_for('update', device_id=device.id) }}">{{ _('Edit Device') }}</a>
-            {% if device.type in ["tidbyt_gen1", "tidbyt_gen2", "pixoticker", "tronbyt_s3", "tronbyt_s3_wide"] %}
-                  <a class="w3-button w3-teal w3-round" style="min-width: 100px;"
-                    href="{{ url_for('generate_firmware', device_id=device.id) }}">{{ _('Firmware') }}</a>
-            {% endif %}
-        </tr>
-      </table>
-      <div id="appsList-{{ device.id }}" class="visible">
-        {% for app in device.apps.values()|sort(attribute='order') %}
-        <div class="w3-card-4 w3-padding">
-          <table width="100%">
-            <tr width="100%">
-              <td>
-                <ul>
-                  <li>
-                    <div class="post">
-                      <header>
-                        <h1>{{ app.name }}-{{ app.iname }}</h1>
-                      </header>
-                      <p class="body">{{ _('App:') }} {{ app.name }}</p>
-                      <p class="body">{{ _('Render Interval (minutes):') }} {{ app.uinterval }}</p>
-                      {% if app.display_time != 0 %}<p class="body">{{ _('Display Time (secs):') }} {{
-                        app.display_time }}</p>
-                      {% endif %}
-                      {% if app.notes != '' %}
-                      <p class="body">{{ _('Notes:') }} {{ app.notes }}</p>
-                      {% endif %}
-                  </li>
-                </ul>
-              </td>
-              <td width="33%"><br>
-                <div class="app-img"><img
-                    src="{{url_for('appwebp', device_id=device.id,iname=app.iname) }}"
-                    alt="{{ _('Preview') }}"></div>
-                <br>
-                {% if app.empty_last_render %}{{_('No output for ') }}{% endif %}
-                {{ _('Last Render:') }} {{ app.last_render|timeago }}
-              </td>
-            </tr>
-            <tr>
-              <td><a class="action w3-button w3-blue w3-round"
-                  href="{{ url_for('updateapp', device_id=device.id, iname=app.iname) }}">{{ _('Edit')
-                  }}</a>
-                <a class="action w3-button w3-blue w3-round"
-                  href="{{ url_for('configapp', device_id=device.id, iname=app.iname) }}">{{
-                  _('Configure') }}</a>
-                {% if device.pinned_app == app.iname %}
-                <a class="action w3-button w3-orange w3-round"
-                  href="{{ url_for('toggle_pin', device_id=device.id, iname=app.iname) }}">{{ _('Unpin')
-                  }}</a>
-                {% else %}
-                  <a class="action w3-button w3-green w3-round"
-                    href="{{ url_for('toggle_pin', device_id=device.id, iname=app.iname) }}">{{ _('Pin')
-                    }}</a>
-                  {% if app.enabled %}
-                  <a class="action w3-button w3-orange w3-round"
-                    href="{{ url_for('toggle_enabled', device_id=device.id, iname=app.iname) }}">{{ _('Disable')
-                    }}</a>
-                  {% else %}
-                  <a class="action w3-button w3-green w3-round"
-                    href="{{ url_for('toggle_enabled', device_id=device.id, iname=app.iname) }}">{{ _('Enable')
-                    }}</a>
-                  {% endif %}
-                {% endif %}
-                <a class="action w3-button w3-red w3-round" onclick="return confirm('{{ _('Delete App?') }}');"
-                  href="{{ url_for('deleteapp', device_id=device.id, iname=app.iname) }}">{{ _('Delete')
-                  }}</a>
-                {% if not loop.first %}
-                <a class="action w3-button w3-blue w3-round"
-                  href="{{ url_for('moveapp', device_id=device.id, iname=app.iname) }}?direction=up"
-                  aria-label="{{ _('Move Up') }}">&#9650;</a>
-                {% endif %}
-                {% if not loop.last %}
-                <a class="action w3-button w3-blue w3-round"
-                  href="{{ url_for('moveapp', device_id=device.id, iname=app.iname) }}?direction=down"
-                  aria-label="{{ _('Move Down') }}">&#9660;</a>
-                {% endif %}
-              </td>
-            </tr>
-          </table>
-        </div>
-        {% if not loop.last %}
-        <hr>
-        {% endif %}
-        {% endfor %}
-      </div>
-    </div>
-  </article>
-</div>
-{% if not loop.last %}
-<hr>
-{% endif %}
-=======
   {% include 'partials/device_card.html' %}
   {% if not loop.last %}
   <hr>
   {% endif %}
->>>>>>> 8f9bf923
 {% endfor %}
 {% endblock %}