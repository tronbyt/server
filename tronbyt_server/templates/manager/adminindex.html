{% extends 'base.html' %}
{% block header %}
<h1>{{ _('Tronbyt Manager') }}</h1>

{% endblock %}
{% block content %}
{% if user %}
<br><a class="w3-button w3-purple w3-round w3-padding" href="{{ url_for('create') }}">{{ _('New Tronbyt') }}</a>
<hr>
{% endif %}

{% for u in users %}
<div class="w3-card-4 w3-padding">
  <header>
    <h1>{{ u.username }}</h1>
    {% if u.username != 'admin' %}
    <form method="POST" action="{{ url_for('deleteuser', username=u.username) }}" onsubmit="return confirm('{{ _('Delete User?') }}');">
      <input class="danger" type="submit" value="{{ _('Delete') }}">
    </form>
    {% endif %}
    {% if u.devices %}
    {% for device in u.devices.values() %}
    <div class="w3-card-4 w3-padding">
      <article>
        <div>
          <header>
            <h1>{{ device.name }}</h1>
            <table>
              <tr>
                <td>
                    <a class="w3-button w3-teal w3-round" style="min-width: 100px;"
                    href="{{ url_for('update', device_id=device.id) }}">{{ _('Edit') }}</a>
                    <a class="w3-button w3-teal w3-round" style="min-width: 100px;"
                    href="{{ url_for('addapp', device_id=device.id) }}">{{ _('Add App') }}</a>
                  </td>
              </tr>
            </table>
          </header>
          <p class="body">{{ _('API ID:') }} {{ device.img_url }}</p>
          <!-- <p class="body">API KEY: {{ device.api_key }}</p> -->
          {% if device.notes %}
          <p class="body">{{ _('Notes:') }} {{ device.notes }}</p>
          {% endif %}
<<<<<<< HEAD
          {% if device.apps %}
          {% for app in device.apps.values() %}
=======
          {% if 'apps' in device %}
          {% set apps_list = device['apps'].values()|sort(attribute='order')|list %}
          {% set pinned_app_iname = device.get('pinned_app') %}
          {% set pinned_apps = apps_list|selectattr('iname', 'equalto', pinned_app_iname) if pinned_app_iname else [] %}
          {% set unpinned_apps = apps_list|rejectattr('iname', 'equalto', pinned_app_iname) %}
          {% set all_apps_ordered = pinned_apps|list + unpinned_apps|list %}
          {% for app in all_apps_ordered %}
>>>>>>> 8f9bf923
          <div class="w3-card-4 w3-padding">
            <table width="100%">
              <tr width="100%">
                <td>
                  <ul>
                    <li>
                      <div class="post">
                        <header>
                          <h1>{{ app.iname }} &nbsp({{ _('installation id') }}) </h1>
                          <h1>{% if app.enabled %}<enabled>&nbsp -- {{ _('Enabled') }} --</enabled>{% else %}
                            <disabled>&nbsp -- {{ _('Disabled') }} --{% endif %}</disabled>
                          </h1>
                        </header>
                        <p class="body">{{ _('App:') }} {{ app.name }}</p>
                        <p class="body">{{ _('Render Interval (minutes):') }} {{ app.uinterval }}</p>
                        <p class="body">{{ _('Display Time (secs):') }} {{ app.display_time }}</p>
                        {% if app.notes %}
                        <p class="body">{{ _('Notes:') }} {{ app.notes }}</p>
                        {% endif %}
                </td>
                <td><br><div class="app-img"><img width="400" src="{{url_for('appwebp', device_id=device.id,iname=app.iname) }}" alt="{{ _('Preview') }}" ></div>
                  <br>
                  {{ _('Last Rendered:') }} {{ app.last_render|timeago }}
          </div>
          </li>
          </td>
          </tr>
          </table>
        </div>

        {% if not loop.last %}
        <hr>
        {% endif %}
        {% endfor %}
        </ul>
        {% endif %}
      </article>
    </div>
    {% if not loop.last %}
    <hr>
    {% endif %}
    {% endfor %}
    {% endif %}
</div>
{% endfor %}

{% endblock %}<|MERGE_RESOLUTION|>--- conflicted
+++ resolved
@@ -41,18 +41,13 @@
           {% if device.notes %}
           <p class="body">{{ _('Notes:') }} {{ device.notes }}</p>
           {% endif %}
-<<<<<<< HEAD
           {% if device.apps %}
-          {% for app in device.apps.values() %}
-=======
-          {% if 'apps' in device %}
-          {% set apps_list = device['apps'].values()|sort(attribute='order')|list %}
-          {% set pinned_app_iname = device.get('pinned_app') %}
+          {% set apps_list = device.apps.values()|sort(attribute='order')|list %}
+          {% set pinned_app_iname = device.pinned_app %}
           {% set pinned_apps = apps_list|selectattr('iname', 'equalto', pinned_app_iname) if pinned_app_iname else [] %}
           {% set unpinned_apps = apps_list|rejectattr('iname', 'equalto', pinned_app_iname) %}
           {% set all_apps_ordered = pinned_apps|list + unpinned_apps|list %}
           {% for app in all_apps_ordered %}
->>>>>>> 8f9bf923
           <div class="w3-card-4 w3-padding">
             <table width="100%">
               <tr width="100%">
