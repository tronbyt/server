<!doctype html>

<head>
  <meta name="viewport" content="width=device-width, initial-scale=1.0">
  <script>
    // Inline script to set initial theme and prevent FOUC
    (function () {
      var storedTheme = localStorage.getItem('theme_preference');
      // Get server preference if user is logged in, otherwise default to 'system'
      var serverProvidedTheme = "{% if user and user.theme_preference %}{{ user.theme_preference }}{% else %}system{% endif %}";
      var themeToApply = storedTheme || serverProvidedTheme;

      if (themeToApply === 'system') {
        var systemPrefersDark = window.matchMedia('(prefers-color-scheme: dark)').matches;
        document.documentElement.setAttribute('data-theme', systemPrefersDark ? 'dark' : 'light');
      } else {
        document.documentElement.setAttribute('data-theme', themeToApply);
      }
      // The full theme.js script will later synchronize the select dropdown and localStorage if needed.
    })();
  </script>
</head>
<title>{% if self.title() %}{% block title %}{% endblock %} - {% endif %}{{ _('Tronbyt Manager') }}</title>
<<<<<<< HEAD
<link rel="icon" href="{{ url_for('static', path='favicon.ico') }}">
<link rel="stylesheet" href="{{ url_for('static', path='css/w3.css') }}">
<link rel="stylesheet" href="{{ url_for('static', path='css/style.css') }}">
<link rel="stylesheet" href="{{ url_for('static', path='css/fontawesome.min.css') }}">
<link rel="stylesheet" href="{{ url_for('static', path='css/brands.min.css') }}">
<link rel="stylesheet" href="{{ url_for('static', path='css/solid.min.css') }}">
<style>
  /* Global responsive styles */
  .w3-card-4 {
    margin: 10px;
    max-width: 100%;
  }

  /* Make inputs more touch-friendly on mobile */
  input[type="range"] {
    width: 100%;
    max-width: 300px;
    height: 30px;
    /* Larger touch target */
  }

  /* Responsive buttons */
  .w3-button {
    margin: 5px;
    display: inline-block;
    width: auto;
    border-radius: 8px;
  }

  /* Media queries for different screen sizes */
  @media screen and (max-width: 600px) {
    .w3-button {
      width: 100%;
      margin: 5px 0;
    }

    h1 {
      font-size: 1.5em;
    }

    .w3-padding {
      padding: 8px !important;
    }
  }

  #brightness {
    width: 100%;
    max-width: 300px;
    margin: 10px 0;
  }

  #default_interval {
    width: 100%;
    max-width: 300px;
    margin: 10px 0;
  }
</style>
=======
<link rel="icon" href="{{ url_for('static', filename='favicon.ico') }}">
<link rel="stylesheet" href="{{ url_for('static', filename='css/w3.css') }}">
<link rel="stylesheet" href="{{ url_for('static', filename='css/style.css') }}">
<link rel="stylesheet" href="{{ url_for('static', filename='css/base.css') }}">
<link rel="stylesheet" href="{{ url_for('static', filename='css/common.css') }}">
<link rel="stylesheet" href="{{ url_for('static', filename='css/partials.css') }}">
<link rel="stylesheet" href="{{ url_for('static', filename='css/fontawesome.min.css') }}">
<link rel="stylesheet" href="{{ url_for('static', filename='css/brands.min.css') }}">
<link rel="stylesheet" href="{{ url_for('static', filename='css/solid.min.css') }}">
>>>>>>> dad6ee91
<nav>
  <button class="hamburger" id="hamburgerButton">
    <span></span>
    <span></span>
    <span></span>
  </button>
  <h1 class="w3-sans-serif"><a href="{{ url_for('manager.index') }}" style="text-decoration: none; color: inherit;">{{ _('Tronbyt Manager') }}</a></h1>
  <ul>
    {% if user %}
    <li><a href="{{ url_for('index') }}">{{ _('Home') }}</a></li>
    {% if user.username == 'admin' %}
    <li><a href="{{ url_for('get_register') }}">{{ _('Create User') }}</a></li>
    {% endif %}
    <li><a href="{{ url_for('get_edit') }}">{{ user.username }}</a></li>
    <li><a href="{{ url_for('logout') }}">{{ _('Log Out') }}</a></li>
    {% if user %}
    <li class="theme-toggle-container">
      <div class="theme-toggle">
        <label for="theme-select">{{ _('Theme:') }}</label>
        <select id="theme-select" name="theme">
          <option value="light">{{ _('Light') }}</option>
          <option value="dark">{{ _('Dark') }}</option>
          <option value="system" selected>{{ _('System') }}</option> {# Default to system selected #}
        </select>
      </div>
    </li>
    {% endif %}
    {% else %}
    <li><a href="{{ url_for('get_login') }}">{{ _('Log In') }}</a></li>
    {% if config.ENABLE_USER_REGISTRATION == '1' %}
    <li><a href="{{ url_for('get_register') }}">{{ _('Create User') }}</a></li>
    {% endif %}
    {% endif %}
  </ul>
</nav>

<!-- Mobile Menu Overlay -->
<div class="mobile-menu-overlay" id="mobileMenuOverlay"></div>

<!-- Mobile Menu -->
<div class="mobile-menu" id="mobileMenu">
  <div class="mobile-menu-header">
    <h1><a href="{{ url_for('manager.index') }}" onclick="closeMobileMenu()" style="text-decoration: none; color: inherit;">{{ _('Tronbyt Manager') }}</a></h1>
    <button class="mobile-menu-close" id="mobileMenuClose">&times;</button>
  </div>
  <ul>
    {% if g.user %}
    <li><a href="{{ url_for('manager.index') }}" onclick="closeMobileMenu()">{{ _('Home') }}</a></li>
    {% if g.user['username'] == 'admin' %}
    <li><a href="{{ url_for('auth.register') }}" onclick="closeMobileMenu()">{{ _('Create User') }}</a></li>
    {% endif %}
    <li><a href="{{ url_for('auth.edit') }}" onclick="closeMobileMenu()">{{ g.user['username'] }}</a></li>
    <li><a href="{{ url_for('auth.logout') }}" onclick="closeMobileMenu()">{{ _('Log Out') }}</a></li>
    {% if g.user %}
    <li class="theme-toggle-container">
      <div class="theme-toggle">
        <label for="mobile-theme-select">{{ _('Theme:') }}</label>
        <select id="mobile-theme-select" name="theme">
          <option value="light">{{ _('Light') }}</option>
          <option value="dark">{{ _('Dark') }}</option>
          <option value="system" selected>{{ _('System') }}</option>
        </select>
      </div>
    </li>
    {% endif %}
    {% else %}
    <li><a href="{{ url_for('auth.login') }}" onclick="closeMobileMenu()">{{ _('Log In') }}</a></li>
    {% if config.get('ENABLE_USER_REGISTRATION') == '1' %}
    <li><a href="{{ url_for('auth.register') }}" onclick="closeMobileMenu()">{{ _('Create User') }}</a></li>
    {% endif %}
    {% endif %}
  </ul>
</div>
<section class="content">
  <header>
    {% block header %}{% endblock %}
  </header>
  {% with messages = get_flashed_messages(request) %}
  {% if messages %}
    <div class="flash">
      {% for message in messages %}
        <div>{{ message.message }}</div>
      {% endfor %}
    </div>
  {% endif %}
  {% endwith %}
  {% block content %}{% endblock %}
</section>

<script>
  {% if user and user.theme_preference %}
  window.currentUserThemePreference = "{{ user.theme_preference }}";
  {% else %}
  window.currentUserThemePreference = "system"; // Default for guests or if not set
  {% endif %}

  // Mobile menu state management
  let isMenuOpen = false;

  function openMobileMenu() {
    if (!isMenuOpen) {
      const mobileMenu = document.getElementById('mobileMenu');
      const mobileMenuOverlay = document.getElementById('mobileMenuOverlay');
      const hamburger = document.querySelector('.hamburger');
      
      mobileMenu.classList.add('active');
      mobileMenuOverlay.classList.add('active');
      hamburger.classList.add('active');
      document.body.style.overflow = 'hidden';
      isMenuOpen = true;
    }
  }

  function closeMobileMenu() {
    if (isMenuOpen) {
      const mobileMenu = document.getElementById('mobileMenu');
      const mobileMenuOverlay = document.getElementById('mobileMenuOverlay');
      const hamburger = document.querySelector('.hamburger');
      
      mobileMenu.classList.remove('active');
      mobileMenuOverlay.classList.remove('active');
      hamburger.classList.remove('active');
      document.body.style.overflow = '';
      isMenuOpen = false;
    }
  }

  function toggleMobileMenu() {
    if (isMenuOpen) {
      closeMobileMenu();
    } else {
      openMobileMenu();
    }
  }

  // Initialize mobile menu
  document.addEventListener('DOMContentLoaded', function() {
    const hamburgerButton = document.getElementById('hamburgerButton');
    const mobileMenuClose = document.getElementById('mobileMenuClose');
    const mobileMenuOverlay = document.getElementById('mobileMenuOverlay');

    // Hamburger button
    if (hamburgerButton) {
      hamburgerButton.addEventListener('click', function(e) {
        e.preventDefault();
        e.stopPropagation();
        toggleMobileMenu();
      });
    }

    // Close button
    if (mobileMenuClose) {
      mobileMenuClose.addEventListener('click', function(e) {
        e.preventDefault();
        e.stopPropagation();
        closeMobileMenu();
      });
    }

    // Overlay click to close
    if (mobileMenuOverlay) {
      mobileMenuOverlay.addEventListener('click', function(e) {
        e.preventDefault();
        e.stopPropagation();
        closeMobileMenu();
      });
    }

    // Escape key to close
    document.addEventListener('keydown', function(event) {
      if (event.key === 'Escape' && isMenuOpen) {
        closeMobileMenu();
      }
    });
  });
</script>
<script src="{{ url_for('static', path='js/theme.js') }}" defer></script><|MERGE_RESOLUTION|>--- conflicted
+++ resolved
@@ -21,89 +21,29 @@
   </script>
 </head>
 <title>{% if self.title() %}{% block title %}{% endblock %} - {% endif %}{{ _('Tronbyt Manager') }}</title>
-<<<<<<< HEAD
 <link rel="icon" href="{{ url_for('static', path='favicon.ico') }}">
 <link rel="stylesheet" href="{{ url_for('static', path='css/w3.css') }}">
 <link rel="stylesheet" href="{{ url_for('static', path='css/style.css') }}">
+<link rel="stylesheet" href="{{ url_for('static', path='css/base.css') }}">
+<link rel="stylesheet" href="{{ url_for('static', path='css/common.css') }}">
+<link rel="stylesheet" href="{{ url_for('static', path='css/partials.css') }}">
 <link rel="stylesheet" href="{{ url_for('static', path='css/fontawesome.min.css') }}">
 <link rel="stylesheet" href="{{ url_for('static', path='css/brands.min.css') }}">
 <link rel="stylesheet" href="{{ url_for('static', path='css/solid.min.css') }}">
-<style>
-  /* Global responsive styles */
-  .w3-card-4 {
-    margin: 10px;
-    max-width: 100%;
-  }
-
-  /* Make inputs more touch-friendly on mobile */
-  input[type="range"] {
-    width: 100%;
-    max-width: 300px;
-    height: 30px;
-    /* Larger touch target */
-  }
-
-  /* Responsive buttons */
-  .w3-button {
-    margin: 5px;
-    display: inline-block;
-    width: auto;
-    border-radius: 8px;
-  }
-
-  /* Media queries for different screen sizes */
-  @media screen and (max-width: 600px) {
-    .w3-button {
-      width: 100%;
-      margin: 5px 0;
-    }
-
-    h1 {
-      font-size: 1.5em;
-    }
-
-    .w3-padding {
-      padding: 8px !important;
-    }
-  }
-
-  #brightness {
-    width: 100%;
-    max-width: 300px;
-    margin: 10px 0;
-  }
-
-  #default_interval {
-    width: 100%;
-    max-width: 300px;
-    margin: 10px 0;
-  }
-</style>
-=======
-<link rel="icon" href="{{ url_for('static', filename='favicon.ico') }}">
-<link rel="stylesheet" href="{{ url_for('static', filename='css/w3.css') }}">
-<link rel="stylesheet" href="{{ url_for('static', filename='css/style.css') }}">
-<link rel="stylesheet" href="{{ url_for('static', filename='css/base.css') }}">
-<link rel="stylesheet" href="{{ url_for('static', filename='css/common.css') }}">
-<link rel="stylesheet" href="{{ url_for('static', filename='css/partials.css') }}">
-<link rel="stylesheet" href="{{ url_for('static', filename='css/fontawesome.min.css') }}">
-<link rel="stylesheet" href="{{ url_for('static', filename='css/brands.min.css') }}">
-<link rel="stylesheet" href="{{ url_for('static', filename='css/solid.min.css') }}">
->>>>>>> dad6ee91
 <nav>
   <button class="hamburger" id="hamburgerButton">
     <span></span>
     <span></span>
     <span></span>
   </button>
-  <h1 class="w3-sans-serif"><a href="{{ url_for('manager.index') }}" style="text-decoration: none; color: inherit;">{{ _('Tronbyt Manager') }}</a></h1>
+  <h1 class="w3-sans-serif"><a href="{{ url_for('index') }}" style="text-decoration: none; color: inherit;">{{ _('Tronbyt Manager') }}</a></h1>
   <ul>
     {% if user %}
     <li><a href="{{ url_for('index') }}">{{ _('Home') }}</a></li>
     {% if user.username == 'admin' %}
-    <li><a href="{{ url_for('get_register') }}">{{ _('Create User') }}</a></li>
-    {% endif %}
-    <li><a href="{{ url_for('get_edit') }}">{{ user.username }}</a></li>
+    <li><a href="{{ url_for('register') }}">{{ _('Create User') }}</a></li>
+    {% endif %}
+    <li><a href="{{ url_for('edit') }}">{{ user.username }}</a></li>
     <li><a href="{{ url_for('logout') }}">{{ _('Log Out') }}</a></li>
     {% if user %}
     <li class="theme-toggle-container">
@@ -118,9 +58,9 @@
     </li>
     {% endif %}
     {% else %}
-    <li><a href="{{ url_for('get_login') }}">{{ _('Log In') }}</a></li>
+    <li><a href="{{ url_for('login') }}">{{ _('Log In') }}</a></li>
     {% if config.ENABLE_USER_REGISTRATION == '1' %}
-    <li><a href="{{ url_for('get_register') }}">{{ _('Create User') }}</a></li>
+    <li><a href="{{ url_for('register') }}">{{ _('Create User') }}</a></li>
     {% endif %}
     {% endif %}
   </ul>
@@ -132,18 +72,18 @@
 <!-- Mobile Menu -->
 <div class="mobile-menu" id="mobileMenu">
   <div class="mobile-menu-header">
-    <h1><a href="{{ url_for('manager.index') }}" onclick="closeMobileMenu()" style="text-decoration: none; color: inherit;">{{ _('Tronbyt Manager') }}</a></h1>
+    <h1><a href="{{ url_for('index') }}" onclick="closeMobileMenu()" style="text-decoration: none; color: inherit;">{{ _('Tronbyt Manager') }}</a></h1>
     <button class="mobile-menu-close" id="mobileMenuClose">&times;</button>
   </div>
   <ul>
-    {% if g.user %}
-    <li><a href="{{ url_for('manager.index') }}" onclick="closeMobileMenu()">{{ _('Home') }}</a></li>
-    {% if g.user['username'] == 'admin' %}
-    <li><a href="{{ url_for('auth.register') }}" onclick="closeMobileMenu()">{{ _('Create User') }}</a></li>
-    {% endif %}
-    <li><a href="{{ url_for('auth.edit') }}" onclick="closeMobileMenu()">{{ g.user['username'] }}</a></li>
-    <li><a href="{{ url_for('auth.logout') }}" onclick="closeMobileMenu()">{{ _('Log Out') }}</a></li>
-    {% if g.user %}
+    {% if user %}
+    <li><a href="{{ url_for('index') }}" onclick="closeMobileMenu()">{{ _('Home') }}</a></li>
+    {% if user.username == 'admin' %}
+    <li><a href="{{ url_for('register') }}" onclick="closeMobileMenu()">{{ _('Create User') }}</a></li>
+    {% endif %}
+    <li><a href="{{ url_for('edit') }}" onclick="closeMobileMenu()">{{ user.username }}</a></li>
+    <li><a href="{{ url_for('logout') }}" onclick="closeMobileMenu()">{{ _('Log Out') }}</a></li>
+    {% if user %}
     <li class="theme-toggle-container">
       <div class="theme-toggle">
         <label for="mobile-theme-select">{{ _('Theme:') }}</label>
@@ -156,9 +96,9 @@
     </li>
     {% endif %}
     {% else %}
-    <li><a href="{{ url_for('auth.login') }}" onclick="closeMobileMenu()">{{ _('Log In') }}</a></li>
-    {% if config.get('ENABLE_USER_REGISTRATION') == '1' %}
-    <li><a href="{{ url_for('auth.register') }}" onclick="closeMobileMenu()">{{ _('Create User') }}</a></li>
+    <li><a href="{{ url_for('login') }}" onclick="closeMobileMenu()">{{ _('Log In') }}</a></li>
+    {% if config.ENABLE_USER_REGISTRATION == '1' %}
+    <li><a href="{{ url_for('register') }}" onclick="closeMobileMenu()">{{ _('Create User') }}</a></li>
     {% endif %}
     {% endif %}
   </ul>
@@ -194,7 +134,7 @@
       const mobileMenu = document.getElementById('mobileMenu');
       const mobileMenuOverlay = document.getElementById('mobileMenuOverlay');
       const hamburger = document.querySelector('.hamburger');
-      
+
       mobileMenu.classList.add('active');
       mobileMenuOverlay.classList.add('active');
       hamburger.classList.add('active');
@@ -208,7 +148,7 @@
       const mobileMenu = document.getElementById('mobileMenu');
       const mobileMenuOverlay = document.getElementById('mobileMenuOverlay');
       const hamburger = document.querySelector('.hamburger');
-      
+
       mobileMenu.classList.remove('active');
       mobileMenuOverlay.classList.remove('active');
       hamburger.classList.remove('active');
