--- conflicted
+++ resolved
@@ -9,7 +9,6 @@
     app = Flask(__name__, instance_relative_config=True)
     if test_config is None:
         app.config.from_mapping(
-<<<<<<< HEAD
             SECRET_KEY="lksdj;as987q3908475ukjhfgklauy983475iuhdfkjghairutyh",
             MAX_CONTENT_LENGTH=1000 * 1000,  # 1mbyte upload size limit
             SERVER_HOSTNAME=os.getenv("SERVER_HOSTNAME", "localhost"),
@@ -32,35 +31,16 @@
             PRODUCTION=0,
             TESTING=True,
         )
-=======
-        SECRET_KEY='lksdj;as987q3908475ukjhfgklauy983475iuhdfkjghairutyh',
-        MAX_CONTENT_LENGTH = 1000 * 1000, # 1mbyte upload size limit
-        SERVER_HOSTNAME = os.environ['SERVER_HOSTNAME_OR_IP'] or 'localhost',
-        MAIN_PORT = os.environ['SERVER_PORT'] or 8000,
-        USERS_DIR = 'users',
-    )
-
-    else:
-        app.config.from_mapping(
-        SECRET_KEY='lksdj;as987q3908475ukjhfgklauy983475iuhdfkjghairutyh',
-        MAX_CONTENT_LENGTH = 1000 * 1000, # 1mbyte upload size limit
-        SERVER_HOSTNAME = os.environ['SERVER_HOSTANAME'] or 'localhost',
-        USERS_DIR = 'tests/users',
-    )
->>>>>>> 27bdabab
 
     try:
         os.makedirs(app.instance_path)
     except OSError:
         pass
 
-<<<<<<< HEAD
     # Initialize the database within the application context
     with app.app_context():
         db.init_db()
 
-=======
->>>>>>> 27bdabab
     from . import auth
 
     app.register_blueprint(auth.bp)
