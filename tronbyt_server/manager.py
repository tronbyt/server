import json
import logging
import os
import secrets
import select
import shutil
import string
import subprocess
import time
import uuid
from http import HTTPStatus
from operator import itemgetter
from pathlib import Path
from random import randint
from threading import Thread, Timer
from typing import Any, Dict, Optional, Tuple
from urllib.parse import urlencode
from zoneinfo import available_timezones

import psutil
import requests
from flask import (
    Blueprint,
    Response,
    abort,
    current_app,
    flash,
    g,
    redirect,
    render_template,
    request,
    send_file,
    url_for,
)
from flask.typing import ResponseReturnValue
from tzlocal import get_localzone_name
from werkzeug.utils import secure_filename

import tronbyt_server.db as db
from tronbyt_server import render_app as pixlet_render_app
from tronbyt_server.auth import login_required
from tronbyt_server.models.app import App
from tronbyt_server.models.device import Device, validate_device_id
from tronbyt_server.models.user import User

bp = Blueprint("manager", __name__)


@bp.route("/")
@login_required
def index() -> str:
    devices: list[Device] = list()

    if not g.user:
        current_app.logger.error("check [user].json file, might be corrupted")

    if "devices" in g.user:
        devices = list(reversed(list(g.user["devices"].values())))
    return render_template(
        "manager/index.html", devices=devices, server_root=server_root()
    )


# function to handle uploading a an app
@bp.route("/uploadapp", methods=["GET", "POST"])
@login_required
def uploadapp() -> ResponseReturnValue:
    user_apps_path = db.get_users_dir() / g.user["username"] / "apps"
    if request.method == "POST":
        # check if the post request has the file part
        if "file" not in request.files:
            flash("No file part")
            return redirect("manager.uploadapp")
        file = request.files["file"]
        # if user does not select file, browser also
        # submit an empty part without filename
        if file:
            filename = secure_filename(file.filename)
            if filename == "":
                flash("No file")
                return redirect("manager.uploadapp")

            # create a subdirectory for the app
            app_name = Path(filename).stem
            app_subdir = user_apps_path / app_name
            app_subdir.mkdir(parents=True, exist_ok=True)

            # save the file
            if db.save_user_app(file, app_subdir):
                flash("Upload Successful")
                return redirect(url_for("manager.index"))
            else:
                flash("Save Failed")
                return redirect(url_for("manager.uploadapp"))

    # check for existance of apps path
    user_apps_path.mkdir(parents=True, exist_ok=True)

    star_files = [file.name for file in user_apps_path.rglob("*.star")]

    return render_template("manager/uploadapp.html", files=star_files)


# function to delete an uploaded star file
@bp.route("/deleteupload/<string:filename>", methods=["POST", "GET"])
@login_required
def deleteupload(filename: str) -> ResponseReturnValue:
    db.delete_user_upload(g.user, filename)
    return redirect(url_for("manager.uploadapp"))


@bp.route("/adminindex")
@login_required
def adminindex() -> str:
    if g.user["username"] != "admin":
        abort(HTTPStatus.NOT_FOUND)
    userlist = list()
    # go through the users folder and build a list of all users
    users = os.listdir("users")
    # read in the user.config file
    for username in users:
        user = db.get_user(username)
        if user:
            userlist.append(user)

    return render_template("manager/adminindex.html", users=userlist)


@bp.post("/admin/<string:username>/deleteuser")
@login_required
def deleteuser(username: str) -> ResponseReturnValue:
    if g.user["username"] != "admin":
        abort(HTTPStatus.NOT_FOUND)
    if username != "admin":
        db.delete_user(username)
    return redirect(url_for("manager.adminindex"))


@bp.route("/create", methods=["GET", "POST"])
@login_required
def create() -> ResponseReturnValue:
    if request.method == "POST":
        name = request.form.get("name")
        img_url = request.form.get("img_url")
        api_key = request.form.get("api_key")
        notes = request.form.get("notes")
        brightness = request.form.get("brightness")
        error = None
        if not name or db.get_device_by_name(g.user, name):
            error = "Unique name is required."
        if error is not None:
            flash(error)
        else:
            # just use first 8 chars is good enough
            device_id = str(uuid.uuid4())[0:8]
            if not img_url:
                img_url = f"{server_root()}/{device_id}/next"
            if not api_key or api_key == "":
                api_key = "".join(
                    secrets.choice(string.ascii_letters + string.digits)
                    for _ in range(32)
                )
            device = Device(
                id=device_id,
                name=name or device_id,
                img_url=img_url,
                api_key=api_key,
                brightness=int(brightness) if brightness else 3,
            )
            if notes:
                device["notes"] = notes
            current_app.logger.debug("device_id is :" + str(device["id"]))
            user = g.user
            user.setdefault("devices", {})[device["id"]] = device
            if db.save_user(user) and not db.get_device_webp_dir(device["id"]).is_dir():
                db.get_device_webp_dir(device["id"]).mkdir(parents=True)

            return redirect(url_for("manager.index"))
    return render_template("manager/create.html")


@bp.post("/<string:device_id>/update_brightness")
@login_required
def update_brightness(device_id: str) -> ResponseReturnValue:
    if not validate_device_id(device_id):
        abort(HTTPStatus.BAD_REQUEST, description="Invalid device ID")
    if device_id not in g.user["devices"]:
        abort(HTTPStatus.NOT_FOUND)
    brightness = request.form.get("brightness")
    if brightness is None:
        abort(HTTPStatus.BAD_REQUEST)
    user = g.user
    user["devices"][device_id]["brightness"] = int(brightness)
    db.save_user(user)
    return ""


@bp.post("/<string:device_id>/update_interval")
@login_required
def update_interval(device_id: str) -> ResponseReturnValue:
    if not validate_device_id(device_id):
        abort(HTTPStatus.BAD_REQUEST, description="Invalid device ID")
    if device_id not in g.user["devices"]:
        abort(HTTPStatus.NOT_FOUND)
    interval = request.form.get("interval")
    if interval is None:
        abort(HTTPStatus.BAD_REQUEST)
    g.user["devices"][device_id]["default_interval"] = int(interval)
    db.save_user(g.user)
    return ""


@bp.route("/<string:device_id>/update", methods=["GET", "POST"])
@login_required
def update(device_id: str) -> ResponseReturnValue:
    if not validate_device_id(device_id):
        abort(HTTPStatus.BAD_REQUEST, description="Invalid device ID")
    if device_id not in g.user["devices"]:
        abort(HTTPStatus.NOT_FOUND)
    if request.method == "POST":
        name = request.form.get("name")
        notes = request.form.get("notes")
        img_url = request.form.get("img_url")
        api_key = request.form.get("api_key")
        default_interval = request.form.get("default_interval")
        brightness = request.form.get("brightness")
        night_brightness = request.form.get("night_brightness")
        night_start = request.form.get("night_start")
        night_end = request.form.get("night_end")
        night_mode_app = request.form.get("night_mode_app")
        error = None
        if not name or not device_id:
            error = "Id and Name is required."
        if error is not None:
            flash(error)
        else:
            device = Device(
                id=device_id,
                night_mode_enabled=bool(request.form.get("night_mode_enabled")),
                timezone=str(request.form.get("timezone")),
                img_url=(
                    db.sanitize_url(img_url)
                    if img_url and len(img_url) > 0
                    else f"{server_root()}/{device_id}/next"
                ),
            )
            if name:
                device["name"] = name
            if api_key:
                device["api_key"] = api_key
            if notes:
                device["notes"] = notes
            if default_interval:
                device["default_interval"] = int(default_interval)
            if brightness:
                device["brightness"] = int(brightness)
            if night_brightness:
                device["night_brightness"] = int(night_brightness)
            if night_start:
                device["night_start"] = int(night_start)
            if night_end:
                device["night_end"] = int(night_end)
            if night_mode_app:
                device["night_mode_app"] = night_mode_app

            user = g.user
            if "apps" in user["devices"][device_id]:
                device["apps"] = user["devices"][device_id]["apps"]
            user["devices"][device_id] = device
            db.save_user(user)

            return redirect(url_for("manager.index"))
    device = g.user["devices"][device_id]
    return render_template(
        "manager/update.html",
        device=device,
        server_root=server_root(),
        available_timezones=available_timezones(),
    )


@bp.post("/<string:device_id>/delete")
@login_required
def delete(device_id: str) -> ResponseReturnValue:
    if not validate_device_id(device_id):
        abort(HTTPStatus.BAD_REQUEST, description="Invalid device ID")
    device = g.user["devices"].get(device_id, None)
    if not device:
        abort(HTTPStatus.NOT_FOUND)
    g.user["devices"].pop(device_id)
    db.save_user(g.user)
    db.delete_device_dirs(device_id)
    return redirect(url_for("manager.index"))


@bp.route("/<string:device_id>/<string:iname>/delete", methods=["POST", "GET"])
@login_required
def deleteapp(device_id: str, iname: str) -> ResponseReturnValue:
    if not validate_device_id(device_id):
        abort(HTTPStatus.BAD_REQUEST, description="Invalid device ID")
    users_dir = db.get_users_dir()
<<<<<<< HEAD
    config_base = f"{g.user['devices'][device_id]['apps'][iname]['name']}-{g.user['devices'][device_id]['apps'][iname]['iname']}.json"
    config_path = users_dir / g.user["username"] / "configs" / f"{config_base}.json"
    tmp_config_path = users_dir / g.user["username"] / "configs" / f"{config_base}.tmp"
=======
    device = g.user["devices"][device_id]
    app = device["apps"][iname]

    tmp_config_path = (
        users_dir / g.user["username"] / "configs" / f"{app['name']}-{app['iname']}.tmp"
    )
>>>>>>> c2ff3880

    if tmp_config_path.is_file():
        tmp_config_path.unlink()

    if "pushed" in app:
        webp_path = (
            db.get_device_webp_dir(device["id"]) / "pushed" / f"{app['name']}.webp"
        )
    else:
        webp_path = (
            db.get_device_webp_dir(device["id"]) / f"{app['name']}-{app['iname']}.webp"
        )

    if webp_path.is_file():
        webp_path.unlink()

    device["apps"].pop(iname)
    db.save_user(g.user)
    return redirect(url_for("manager.index"))


@bp.route("/<string:device_id>/addapp", methods=["GET", "POST"])
@login_required
def addapp(device_id: str) -> ResponseReturnValue:
    if not validate_device_id(device_id):
        abort(HTTPStatus.BAD_REQUEST, description="Invalid device ID")
    if request.method == "GET":
        # build the list of apps.
        custom_apps_list = db.get_apps_list(g.user["username"])
        apps_list = db.get_apps_list("system")
        return render_template(
            "manager/addapp.html",
            device=g.user["devices"][device_id],
            apps_list=apps_list,
            custom_apps_list=custom_apps_list,
        )

    elif request.method == "POST":
        name = request.form.get("name")
        uinterval = request.form.get("uinterval")
        display_time = request.form.get("display_time")
        notes = request.form.get("notes")

        if not name:
            flash("App name required.")
            return redirect(url_for("manager.addapp", device_id=device_id))

        # Generate a unique iname
        max_attempts = 10
        for _ in range(max_attempts):
            iname = str(randint(100, 999))
            if iname not in g.user["devices"][device_id].get("apps", {}):
                break
        else:
            flash("Could not generate a unique installation ID.")
            return redirect(
                url_for(
                    "manager.addapp",
                    device_id=device_id,
                )
            )

        app = App(
            name=name,
            iname=iname,
            enabled=False,  # start out false, only set to true after configure is finished
            last_render=0,
        )
        app_details = db.get_app_details(g.user["username"], name)
        app_path = app_details.get("path")
        if app_path:
            app["path"] = app_path
        if uinterval:
            app["uinterval"] = int(uinterval)
        if display_time:
            app["display_time"] = int(display_time)
        if notes:
            app["notes"] = notes

        current_app.logger.debug("iname is :" + str(app["iname"]))

        user = g.user
        apps = user["devices"][device_id].setdefault("apps", {})
        app["order"] = len(apps)

        apps[iname] = app
        db.save_user(user)

        return redirect(
            url_for(
                "manager.configapp",
                device_id=device_id,
                iname=iname,
                delete_on_cancel=1,
            )
        )
    return Response("Method not allowed", 405)


@bp.route("/<string:device_id>/<string:iname>/toggle_enabled", methods=["GET"])
@login_required
def toggle_enabled(device_id: str, iname: str) -> ResponseReturnValue:
    if not validate_device_id(device_id):
        abort(HTTPStatus.BAD_REQUEST, description="Invalid device ID")
    user = g.user
    app = user["devices"][device_id]["apps"][iname]
    app["enabled"] = not app["enabled"]
    # if enabled, we should probably re-render and push but that's a pain so not doing it right now.

    db.save_user(user)
    flash("Changes saved.")
    return redirect(url_for("manager.index"))


@bp.route("/<string:device_id>/<string:iname>/updateapp", methods=["GET", "POST"])
@login_required
def updateapp(device_id: str, iname: str) -> ResponseReturnValue:
    if not validate_device_id(device_id):
        abort(HTTPStatus.BAD_REQUEST, description="Invalid device ID")
    if request.method == "POST":
        name = request.form.get("name")
        error = None
        if not name or not iname:
            error = "Name and installation_id is required."
        if error is not None:
            flash(error)
        else:
            uinterval = request.form.get("uinterval")
            notes = request.form.get("notes")
            enabled = "enabled" in request.form
            current_app.logger.debug(request.form)
            start_time = request.form.get("start_time")
            end_time = request.form.get("end_time")

            user = g.user
            app: App = user["devices"][device_id]["apps"][iname]
            app["iname"] = iname
            current_app.logger.debug("iname is :" + str(app["iname"]))
            if name:
                app["name"] = name
            if uinterval:
                app["uinterval"] = int(uinterval)
            app["display_time"] = int(request.form.get("display_time", 0))
            if notes:
                app["notes"] = notes
            if start_time:
                app["start_time"] = start_time
            if end_time:
                app["end_time"] = end_time
            app["days"] = request.form.getlist("days")
            app["enabled"] = enabled
            db.save_user(user)

            return redirect(url_for("manager.index"))
    app = g.user["devices"][device_id]["apps"][iname]

    return render_template(
        "manager/updateapp.html",
        app=app,
        device_id=device_id,
        config=json.dumps(app.get("config",{}), indent=4),
    )


def render_app(
    app_path: Path, config: Dict[str, Any], webp_path: Path, device: Device
) -> Tuple[bool, bool]:
    """Renders a pixlet app to a webp image.

    Args:
        app_path: Path to the pixlet app.
        config: The app's configuration settings.
        webp_path: Path to save the rendered webp image.
        device: Device configuration.

    Returns:
        A tuple of two flags:
            - The first flag indicates whether the rendering was successful.
            - The second flag indicates whether the result was empty.
    """
    config_data = config.copy()  # Create a copy to avoid modifying the original config
    add_default_config(config_data, device)

    data = pixlet_render_app(
        name=str(app_path),
        config=config_data,
        width=64,
        height=32,
        magnify=1,
        maxDuration=15000,
        timeout=30000,
        image_format=0,  # 0 == WebP
        silence_output=True,
    )
    if data is None:
        current_app.logger.error("Error running pixlet render")
        return False, False
    # leave the previous file in place if the new one is empty
    # this way, we still display the last successful render on the index page,
    # even if the app returns no screens
    if len(data) > 0:
        webp_path.write_bytes(data)
        return True, False
    return True, True


def server_root() -> str:
    protocol = current_app.config["SERVER_PROTOCOL"]
    hostname = current_app.config["SERVER_HOSTNAME"]
    port = current_app.config["MAIN_PORT"]
    url = f"{protocol}://{hostname}"
    if (protocol == "https" and port != "443") or (protocol == "http" and port != "80"):
        url += f":{port}"
    return url


# render if necessary, returns false on failure, true for all else
def possibly_render(user: User, device_id: str, app: App) -> bool:
    if "pushed" in app:
        current_app.logger.debug("Pushed App -- NO RENDER")
        return True
    now = int(time.time())
    app_basename = "{}-{}".format(app["name"], app["iname"])
    webp_device_path = db.get_device_webp_dir(device_id)
    webp_device_path.mkdir(parents=True, exist_ok=True)
    webp_path = webp_device_path / f"{app_basename}.webp"

    if "path" in app:
        app_path = Path(app["path"])
    else:
        # current_app.logger.debug("No path for {}, trying default location".format(app["name"]))
        app_path = (
            Path("system-apps/apps")
            / app["name"].replace("_", "")
            / f"{app['name']}.star"
        )

    if now - app.get("last_render", 0) > int(app["uinterval"]) * 60:
        current_app.logger.debug(f"RENDERING -- {app_basename}")
        device = user["devices"][device_id]
        config = load_app_config(app, device)
        success, empty = render_app(app_path, config, webp_path, device)
        if not success:
            current_app.logger.error(f"Error rendering {app_basename}")
        # set the empty flag in the app whilst keeping last render image
        app["empty_last_render"] = empty
        # always update the config with the new last render time
        app["last_render"] = now
        db.save_user(user)
        return success  # return false if error

    current_app.logger.debug(f"{app_basename} -- NO RENDER")
    return True


@bp.route("/<string:device_id>/firmware", methods=["POST", "GET"])
@login_required
def generate_firmware(device_id: str) -> ResponseReturnValue:
    if not validate_device_id(device_id):
        abort(HTTPStatus.BAD_REQUEST, description="Invalid device ID")
    # first ensure this device id exists in the current users config
    device = g.user["devices"].get(device_id, None)
    if not device:
        abort(HTTPStatus.NOT_FOUND)
    # on GET just render the form for the user to input their wifi creds and auto fill the image_url

    if request.method == "POST":
        current_app.logger.debug(request.form)
        if "wifi_ap" in request.form and "wifi_password" in request.form:
            ap = request.form.get("wifi_ap")
            if not ap:
                abort(HTTPStatus.BAD_REQUEST)
            password = request.form.get("wifi_password")
            if not password:
                abort(HTTPStatus.BAD_REQUEST)
            image_url = request.form.get("img_url")
            if not image_url:
                abort(HTTPStatus.BAD_REQUEST)
            label = secure_filename(device["name"])
            gen2 = bool(request.form.get("gen2", False))
            swap_colors = bool(request.form.get("swap_colors", False))

            result = db.generate_firmware(
                label, image_url, ap, password, gen2, swap_colors
            )
            if "file_path" in result:
                device["firmware_file_path"] = result["file_path"]
                db.save_user(g.user)
                return render_template(
                    "manager/firmware.html",
                    device=device,
                    img_url=image_url,
                    ap=ap,
                    password=password,
                    firmware_file=result["file_path"],
                )
            elif "error" in result:
                flash(str(result["error"]))
            else:
                flash("firmware modification failed")

    return render_template(
        "manager/firmware_form.html",
        device=device,
        server_root=server_root(),
    )


def add_default_config(config: Dict[str, Any], device: Device) -> Dict[str, Any]:
    if (
        "timezone" in device
        and isinstance(device["timezone"], str)
        and device["timezone"] != ""
    ):
        config["$tz"] = device["timezone"]
    else:
        localzone = get_localzone_name()
        if localzone:
            config["$tz"] = localzone
        else:
            current_app.logger.warning(
                "Could not determine local timezone, using UTC as default"
            )
            config["$tz"] = "Etc/UTC"
    return config


def load_app_config(app: App, device: Device) -> Dict[str, Any]:
    return add_default_config(app.get("config", {}).copy(), device)


@bp.route(
    "/<string:device_id>/<string:iname>/<int:delete_on_cancel>/configapp",
    methods=["GET", "POST"],
)
@login_required
def configapp(device_id: str, iname: str, delete_on_cancel: int) -> ResponseReturnValue:
    if not validate_device_id(device_id):
        abort(HTTPStatus.BAD_REQUEST, description="Invalid device ID")

    users_dir = db.get_users_dir()
    # used when rendering configapp
    domain_host = current_app.config["SERVER_HOSTNAME"]
    protocol = current_app.config["SERVER_PROTOCOL"]

    device = g.user.get("devices", {}).get(device_id)
    if not device:
        abort(HTTPStatus.NOT_FOUND, description="Device not found")
    app = device.get("apps", {}).get(iname)
    if app is None:
        current_app.logger.error("couldn't get app iname {iname} from user {g.user}")
        flash("Error saving app, please try again.")
        return redirect(url_for("manager.addapp", device_id=device_id))
    app_basename = "{}-{}".format(app["name"], app["iname"])
    app_details = db.get_app_details(g.user["username"], app["name"])
    if "path" in app_details:
        app_path = Path(app_details["path"])
    else:
        app_path = (
            Path("system-apps")
            / "apps"
            / "{}/{}.star".format(app["name"].replace("_", ""), app["name"])
        )
    tmp_config_path = users_dir / g.user["username"] / "configs" / f"{app_basename}.tmp"
    webp_device_path = db.get_device_webp_dir(device_id)
    webp_device_path.mkdir(parents=True, exist_ok=True)
    webp_path = webp_device_path / f"{app_basename}.webp"

    user_render_port = str(db.get_user_render_port(g.user["username"]))
    # always kill the pixlet process based on port number.
    for proc in psutil.process_iter(["pid", "name", "cmdline"]):
        if (
            "pixlet" in proc.info["name"]
            and proc.info["cmdline"]
            and f"--port={user_render_port}" in proc.info["cmdline"]
        ):
            try:
                proc.terminate()
                try:
                    proc.wait(timeout=2)
                except subprocess.TimeoutExpired:
                    proc.kill()
            except Exception as e:
                current_app.logger.error(f"Error terminating pixlet process: {e}")

    if request.method == "POST":
        #  do something to confirm configuration ?
        current_app.logger.debug("checking for : " + str(tmp_config_path))
        if tmp_config_path.exists():
            current_app.logger.debug("file exists")
            with tmp_config_path.open("r") as c:
                new_config = json.load(c)
            # remove internal settings like `$tz` and `$watch` from the stored config
            new_config = {k: v for k, v in new_config.items() if not k.startswith("$")}
            app["config"] = new_config
            db.save_user(g.user)

            # save location as default if checked
            device = g.user["devices"][device_id]
            if request.form.get("location_as_default", None):
                if "location" in new_config:
                    device["location"] = new_config["location"]

            # delete the tmp file
            tmp_config_path.unlink()

            # run pixlet render with the new config
            current_app.logger.debug("rendering")
            success, _ = render_app(app_path, new_config, webp_path, device)
            if success:
                # set the enabled key in app to true now that it has been configured.
                app["enabled"] = True
                # set last_rendered to seconds
                app["last_render"] = int(time.time())
                # always save
                db.save_user(g.user)
            else:
                flash("Error Rendering App")

        return redirect(url_for("manager.index"))

    # run the in browser configure interface via pixlet serve
    elif request.method == "GET":
        if not app_path.exists():
            flash("App Not Found")
            return redirect(url_for("manager.index"))

        pixlet_path = Path(os.getenv("PIXLET_PATH", "/pixlet/pixlet"))
        if not pixlet_path.exists():
            flash("Pixlet binary not found")
            return redirect(url_for("manager.index"))

        device = g.user["devices"][device_id]
        config_dict = load_app_config(app, device)
        config_dict["$watch"] = "false"
        url_params = urlencode(config_dict)

        current_app.logger.debug(url_params)

        # execute the pixlet serve process and show in it an iframe on the config page.
        current_app.logger.debug(str(app_path))
        p = subprocess.Popen(
            [
                str(pixlet_path),
                "--saveconfig",
                str(tmp_config_path),
                "serve",
                str(app_path),
                "--port={}".format(user_render_port),
                "--path=/pixlet/",
            ],
            stderr=subprocess.PIPE,
            stdout=subprocess.PIPE,
            shell=False,
            text=True,
            bufsize=1,
        )

        # Start a watchdog timer to kill the process after some time
        def terminate_process(
            logger: logging.Logger, p: subprocess.Popen[str], port: str
        ) -> None:
            logger.debug(f"terminating pixlet on port {port}")
            try:
                p.terminate()
                try:
                    p.wait(timeout=2)
                except subprocess.TimeoutExpired:
                    p.kill()
            except Exception as e:
                logger.error(f"Error terminating pixlet process: {e}")

        timer = Timer(
            float(os.getenv("PIXLET_TIMEOUT", "300")),
            terminate_process,
            [current_app.logger, p, user_render_port],
        )
        timer.start()

        # wait for pixlet to serve
        # first, wait for the process to emit a message to stderr ("listening at")
        # once that message is seen, wait for the health check to pass.
        if p.stderr:
            timeout = 10  # seconds
            start_time = time.time()
            saw_message = False
            while True:
                if time.time() - start_time > timeout:
                    current_app.logger.error("Timeout waiting for pixlet to start")
                    p.terminate()
                    try:
                        p.wait(timeout=2)
                    except subprocess.TimeoutExpired:
                        p.kill()
                    flash("Error: Timeout waiting for pixlet to start")
                    return redirect(url_for("manager.index"))

                if saw_message:
                    try:
                        if requests.get(
                            f"http://localhost:{user_render_port}/pixlet/health"
                        ).ok:
                            current_app.logger.debug(
                                f"pixlet ready on port {user_render_port}"
                            )
                            break
                    except requests.ConnectionError:
                        current_app.logger.debug(
                            f"pixlet not ready yet for port {user_render_port}, retrying"
                        )
                else:
                    ready = select.select([p.stderr], [], [], 1.0)
                    if ready[0]:
                        output = p.stderr.readline()
                        if "listening at" in output:
                            saw_message = True
                            continue
                time.sleep(0.1)

            def log_subprocess_output(pipe: Any, logger: logging.Logger) -> None:
                with pipe:
                    for line in iter(pipe.readline, ""):
                        logger.debug(line.strip())

            Thread(
                target=log_subprocess_output, args=(p.stderr, current_app.logger)
            ).start()
            Thread(
                target=log_subprocess_output, args=(p.stdout, current_app.logger)
            ).start()

        return render_template(
            "manager/configapp.html",
            app=app,
            domain_host=domain_host,
            protocol=protocol,
            url_params=url_params,
            device_id=device_id,
            delete_on_cancel=delete_on_cancel,
            user_render_port=user_render_port,
            config=json.dumps(config_dict, indent=4),
        )
    abort(HTTPStatus.BAD_REQUEST)


@bp.route("/<string:device_id>/brightness", methods=["GET"])
def get_brightness(device_id: str) -> ResponseReturnValue:
    if not validate_device_id(device_id):
        abort(HTTPStatus.BAD_REQUEST, description="Invalid device ID")
    user = db.get_user_by_device_id(device_id)
    if not user:
        abort(HTTPStatus.NOT_FOUND)
    device = user["devices"][device_id]
    brightness_value = db.get_device_brightness_8bit(device)
    current_app.logger.debug(f"brightness value {brightness_value}")
    return Response(str(brightness_value), mimetype="text/plain")


MAX_RECURSION_DEPTH = 10

@bp.route("/<string:device_id>/next")
def next_app(
    device_id: str,
    last_app_index: Optional[int] = None,
    recursion_depth: int = 0,
) -> ResponseReturnValue:
    if not validate_device_id(device_id):
        abort(HTTPStatus.BAD_REQUEST, description="Invalid device ID")

    user = db.get_user_by_device_id(device_id) or abort(HTTPStatus.NOT_FOUND)
    device = user["devices"][device_id] or abort(HTTPStatus.NOT_FOUND)

    # first check for a pushed file starting with __ and just return that and then delete it.
    pushed_dir = db.get_device_webp_dir(device_id) / "pushed"
    if pushed_dir.is_dir():
        ephemeral_files = [f for f in pushed_dir.iterdir() if f.name.startswith("__")]
        if ephemeral_files:
            ephemeral_file = ephemeral_files[0]
            current_app.logger.debug(
                f"returning ephemeral pushed file {ephemeral_file.name}"
            )
            webp_path = pushed_dir / ephemeral_file.name
            # send_file doesn't need the full path, just the path after the tronbyt_server
            response = send_file(webp_path, mimetype="image/webp")
            s = device.get("default_interval", 5)
            response.headers["Tronbyt-Dwell-Secs"] = s
            current_app.logger.debug("removing ephemeral webp")
            ephemeral_file.unlink()
            return response

    if recursion_depth > MAX_RECURSION_DEPTH:
        current_app.logger.warning(
            "Maximum recursion depth exceeded, sending default webp"
        )
        response = send_file("static/images/default.webp", mimetype="image/webp")
        response.headers["Tronbyt-Brightness"] = 8
        return response

    if last_app_index is None:
        last_app_index = db.get_last_app_index(device_id)
        if last_app_index is None:
            abort(HTTPStatus.NOT_FOUND)

    # if no apps return default.webp
    if "apps" not in device:
        response = send_file("static/images/default.webp", mimetype="image/webp")
        response.headers["Tronbyt-Brightness"] = 8
        return response

    apps_list = sorted(device["apps"].values(), key=itemgetter("order"))
    is_night_mode_app = False
    if (
        db.get_night_mode_is_active(device)
        and device.get("night_mode_app", "") in device["apps"].keys()
    ):
        app = device["apps"][device["night_mode_app"]]
        is_night_mode_app = True
    elif last_app_index + 1 < len(apps_list):  # will +1 be in bounds of array ?
        app = apps_list[last_app_index + 1]  # add 1 to get the next app
        last_app_index += 1
    else:
        app = apps_list[0]  # go to the beginning
        last_app_index = 0

    if not is_night_mode_app and (
        not app["enabled"]
        or not db.get_is_app_schedule_active(app, device.get("timezone", None))
    ):
        # recurse until we find one that's enabled
        current_app.logger.debug(f"{app['name']}-{app['iname']} is disabled")
        return next_app(device_id, last_app_index, recursion_depth + 1)

    # render if necessary, returns false on failure, true for all else
    if not possibly_render(user, device_id, app) or app.get("empty_last_render", False):
        # try the next app if rendering failed or produced an empty result (no screens)
        return next_app(device_id, last_app_index, recursion_depth + 1)

    db.save_user(user)

    if "pushed" in app:
        webp_path = (
            db.get_device_webp_dir(device_id) / "pushed" / f"{app['iname']}.webp"
        )
    else:
        app_basename = "{}-{}".format(app["name"], app["iname"])
        webp_path = db.get_device_webp_dir(device_id) / f"{app_basename}.webp"
    current_app.logger.debug(str(webp_path))

    if webp_path.exists() and webp_path.stat().st_size > 0:
        response = send_file(webp_path, mimetype="image/webp")
        b = db.get_device_brightness_8bit(device)
        response.headers["Tronbyt-Brightness"] = b
        s = app.get("display_time", 0)
        if s == 0:
            s = device.get("default_interval", 5)
        response.headers["Tronbyt-Dwell-Secs"] = s
        current_app.logger.debug(
            f"brightness {b} -- dwell seconds {s} -- app index is {last_app_index}"
        )
        db.save_last_app_index(device_id, last_app_index)
        return response

    current_app.logger.error(f"file {webp_path} not found")
    # run it recursively until we get a file.
    return next_app(device_id, last_app_index, recursion_depth + 1)

# manager.currentwebp
@bp.route("/<string:device_id>/currentapp")
def currentwebp(device_id: str) -> ResponseReturnValue:
    if not validate_device_id(device_id):
        abort(HTTPStatus.BAD_REQUEST, description="Invalid device ID")

    try:
        user = g.user
        device = user["devices"][device_id]
        current_app_index = db.get_last_app_index(device_id)
        apps_list = sorted(device["apps"].values(), key=itemgetter("order"))
        current_app_iname = apps_list[current_app_index]['iname']
        return appwebp(device_id,current_app_iname)
    except Exception as e:
        current_app.logger.error(f"Exception: {str(e)}")
        abort(HTTPStatus.NOT_FOUND)


@bp.route("/<string:device_id>/<string:iname>/appwebp")
def appwebp(device_id: str, iname: str) -> ResponseReturnValue:
    if not validate_device_id(device_id):
        abort(HTTPStatus.BAD_REQUEST, description="Invalid device ID")

    try:
        if g.user:
            user = g.user
        else:
            user = db.get_user("admin")
        app = user["devices"][device_id]["apps"][iname]

        app_basename = "{}-{}".format(app["name"], app["iname"])

        if "pushed" in app:
            webp_path = (
                db.get_device_webp_dir(device_id) / "pushed" / f"{app['iname']}.webp"
            )
        else:
            webp_path = db.get_device_webp_dir(device_id) / f"{app_basename}.webp"
        if webp_path.exists() and webp_path.stat().st_size > 0:
            return send_file(webp_path, mimetype="image/webp")
        else:
            current_app.logger.error("file doesn't exist or 0 size")
            abort(HTTPStatus.NOT_FOUND)
    except Exception as e:
        current_app.logger.error(f"Exception: {str(e)}")
        abort(HTTPStatus.NOT_FOUND)


@bp.route("/<string:device_id>/download_firmware")
@login_required
def download_firmware(device_id: str) -> ResponseReturnValue:
    if not validate_device_id(device_id):
        abort(HTTPStatus.BAD_REQUEST, description="Invalid device ID")

    try:
        if (
            g.user
            and device_id in g.user["devices"]
            and "firmware_file_path" in g.user["devices"][device_id]
        ):
            file_path = Path(g.user["devices"][device_id]["firmware_file_path"])
        else:
            abort(HTTPStatus.NOT_FOUND)

        current_app.logger.debug(f"checking for {file_path}")
        if file_path.exists() and file_path.stat().st_size > 0:
            return send_file(file_path, mimetype="application/octet-stream")
        else:
            current_app.logger.error("file doesn't exist or 0 size")
            abort(HTTPStatus.NOT_FOUND)
    except Exception as e:
        current_app.logger.error(f"Exception: {str(e)}")
        abort(HTTPStatus.NOT_FOUND)


def set_repo(repo_name: str, apps_path: Path, repo_url: str) -> bool:
    if repo_url != "":
        old_repo = g.user.get(repo_name, "")
        if old_repo != repo_url:
            # just get the last two words of the repo
            repo_url = "/".join(repo_url.split("/")[-2:])
            g.user[repo_name] = repo_url
            db.save_user(g.user)

            if apps_path.exists():
                shutil.rmtree(apps_path)
            result = subprocess.run(
                [
                    "git",
                    "clone",
                    "--depth",
                    "1",
                    f"https://blah:blah@github.com/{repo_url}",
                    str(apps_path),
                ]
            )
            if result.returncode == 0:
                flash("Repo Cloned")
                return True
            else:
                flash("Error Cloning Repo")
                return False
        else:
            result = subprocess.run(["git", "-C", str(apps_path), "pull"])
            if result.returncode == 0:
                flash("Repo Updated")
                return True
            else:
                flash("Repo Update Failed")
                return False
    else:
        flash("No Changes to Repo")
        return True


@bp.route("/set_user_repo", methods=["GET", "POST"])
@login_required
def set_user_repo() -> ResponseReturnValue:
    if request.method == "POST":
        if "app_repo_url" not in request.form:
            abort(HTTPStatus.BAD_REQUEST)
        repo_url = str(request.form.get("app_repo_url"))
        apps_path = db.get_users_dir() / g.user["username"] / "apps"
        if set_repo("app_repo_url", apps_path, repo_url):
            return redirect(url_for("manager.index"))
        return redirect(url_for("auth.edit"))
    abort(HTTPStatus.NOT_FOUND)


@bp.route("/set_system_repo", methods=["GET", "POST"])
@login_required
def set_system_repo() -> ResponseReturnValue:
    if request.method == "POST":
        if g.user["username"] != "admin":
            abort(HTTPStatus.FORBIDDEN)
        if "app_repo_url" not in request.form:
            abort(HTTPStatus.BAD_REQUEST)
        repo_url = str(request.form.get("app_repo_url"))
        if set_repo("system_repo_url", Path("system-apps"), repo_url):
            # run the generate app list for custom repo
            # will just generate json file if already there.
            subprocess.run(["python3", "clone_system_apps_repo.py"])
            return redirect(url_for("manager.index"))
        return redirect(url_for("auth.edit"))
    abort(HTTPStatus.NOT_FOUND)


@bp.route("/refresh_system_repo", methods=["GET", "POST"])
@login_required
def refresh_system_repo() -> ResponseReturnValue:
    if request.method == "POST":
        if g.user["username"] != "admin":
            abort(HTTPStatus.FORBIDDEN)
        if set_repo("system_repo_url", Path("system-apps"), g.user["system_repo_url"]):
            # run the generate app list for custom repo
            # will just generate json file if already there.
            subprocess.run(["python3", "clone_system_apps_repo.py"])
            return redirect(url_for("manager.index"))
        return redirect(url_for("auth.edit"))
    abort(HTTPStatus.NOT_FOUND)


@bp.route("/refresh_user_repo", methods=["GET", "POST"])
@login_required
def refresh_user_repo() -> ResponseReturnValue:
    if request.method == "POST":
        apps_path = db.get_users_dir() / g.user["username"] / "apps"
        if set_repo("app_repo_url", apps_path, g.user["app_repo_url"]):
            return redirect(url_for("manager.index"))
        return redirect(url_for("auth.edit"))
    abort(HTTPStatus.NOT_FOUND)


@bp.route("/pixlet", defaults={"path": ""}, methods=["GET", "POST"])
@bp.route("/pixlet/<path:path>", methods=["GET", "POST"])
@login_required
def pixlet_proxy(path: str) -> ResponseReturnValue:
    user_render_port = db.get_user_render_port(g.user["username"])
    pixlet_url = f"http://localhost:{user_render_port}/pixlet/{path}?{request.query_string.decode()}"
    try:
        if request.method == "GET":
            response = requests.get(
                pixlet_url, params=request.args.to_dict(), headers=dict(request.headers)
            )
        elif request.method == "POST":
            response = requests.post(
                pixlet_url, data=request.get_data(), headers=dict(request.headers)
            )
        response.raise_for_status()
    except requests.exceptions.RequestException as e:
        current_app.logger.error(f"Error fetching {pixlet_url}: {e}")
        abort(HTTPStatus.INTERNAL_SERVER_ERROR)
    excluded_headers = [
        "Content-Length",
        "Transfer-Encoding",
        "Content-Encoding",
        "Connection",
    ]
    headers = [
        (name, value)
        for (name, value) in response.raw.headers.items()
        if name not in excluded_headers
    ]
    return Response(response.content, status=response.status_code, headers=headers)


@bp.route("/<string:device_id>/<string:iname>/moveapp", methods=["GET", "POST"])
@login_required
def moveapp(device_id: str, iname: str) -> ResponseReturnValue:
    if not validate_device_id(device_id):
        abort(HTTPStatus.BAD_REQUEST, description="Invalid device ID")

    direction = request.args.get("direction")
    if not direction:
        return redirect(url_for("manager.index"))

    user = g.user
    apps = user["devices"][device_id]["apps"]
    app = apps[iname]
    if direction == "up":
        if app["order"] == 0:
            return redirect(url_for("manager.index"))
        app["order"] -= 1
    elif direction == "down":
        if app["order"] == len(apps) - 1:
            return redirect(url_for("manager.index"))
        app["order"] += 1
    apps[iname] = app

    # Ensure no two apps have the same order
    for other_iname, other_app in apps.items():
        if other_iname != iname and other_app["order"] == app["order"]:
            if direction == "up":
                other_app["order"] += 1
            elif direction == "down":
                other_app["order"] -= 1

    # Sort apps by order
    user["devices"][device_id]["apps"] = apps
    db.save_user(user)
    return redirect(url_for("manager.index"))


@bp.route("/health", methods=["GET"])
def health() -> ResponseReturnValue:
    return Response("OK", status=200)<|MERGE_RESOLUTION|>--- conflicted
+++ resolved
@@ -299,18 +299,12 @@
     if not validate_device_id(device_id):
         abort(HTTPStatus.BAD_REQUEST, description="Invalid device ID")
     users_dir = db.get_users_dir()
-<<<<<<< HEAD
-    config_base = f"{g.user['devices'][device_id]['apps'][iname]['name']}-{g.user['devices'][device_id]['apps'][iname]['iname']}.json"
-    config_path = users_dir / g.user["username"] / "configs" / f"{config_base}.json"
-    tmp_config_path = users_dir / g.user["username"] / "configs" / f"{config_base}.tmp"
-=======
     device = g.user["devices"][device_id]
     app = device["apps"][iname]
 
     tmp_config_path = (
         users_dir / g.user["username"] / "configs" / f"{app['name']}-{app['iname']}.tmp"
     )
->>>>>>> c2ff3880
 
     if tmp_config_path.is_file():
         tmp_config_path.unlink()
@@ -356,6 +350,16 @@
 
         if not name:
             flash("App name required.")
+            return redirect(url_for("manager.addapp", device_id=device_id))
+
+        # Generate a unique iname
+        max_attempts = 10
+        for _ in range(max_attempts):
+            iname = str(randint(100, 999))
+            if iname not in g.user["devices"][device_id].get("apps", {}):
+                break
+        else:
+            flash("Could not generate a unique installation ID.")
             return redirect(url_for("manager.addapp", device_id=device_id))
 
         # Generate a unique iname
