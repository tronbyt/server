--- conflicted
+++ resolved
@@ -1,22 +1,13 @@
 """Data models and validation functions for devices in Tronbyt Server."""
 
-import re
-<<<<<<< HEAD
-from typing import Any
-=======
-from typing import Dict, Optional, Required, TypedDict, Union
->>>>>>> b83ad826
+from typing import Annotated, Literal
 from zoneinfo import ZoneInfo
 
-from pydantic import BaseModel, field_validator
+from pydantic import BaseModel, Field
 
 from tronbyt_server.models.app import App
 
-DEFAULT_DEVICE_TYPE = "tidbyt_gen1"
-
-TWO_X_CAPABLE_DEVICE_TYPES = ["tronbyt_s3_wide"]
-<<<<<<< HEAD
-DEVICE_TYPES = [
+DeviceType = Literal[
     "tidbyt_gen1",
     "tidbyt_gen2",
     "pixoticker",
@@ -25,6 +16,11 @@
     "tronbyt_s3_wide",
     "other",
 ]
+DEFAULT_DEVICE_TYPE: DeviceType = "tidbyt_gen1"
+
+TWO_X_CAPABLE_DEVICE_TYPES = ["tronbyt_s3_wide"]
+
+DeviceID = Annotated[str, Field(pattern=r"^[a-fA-F0-9]{8}$")]
 
 
 class Location(BaseModel):
@@ -39,99 +35,40 @@
 class Device(BaseModel):
     """Pydantic model for a device."""
 
-    id: str
+    id: DeviceID
     name: str = ""
-    type: str = DEFAULT_DEVICE_TYPE
+    type: DeviceType = DEFAULT_DEVICE_TYPE
     api_key: str = ""
     img_url: str = ""
     ws_url: str = ""
     notes: str = ""
-    brightness: int = 100  # Percentage-based brightness (0-100)
+    brightness: int = Field(
+        100, ge=0, le=100, description="Percentage-based brightness (0-100)"
+    )
     night_mode_enabled: bool = False
     night_mode_app: str = ""
-    night_start: int = 0
-    night_end: int = 0
-    night_brightness: int = 0  # Percentage-based night brightness (0-100)
-    default_interval: int = 15
+    night_start: int | str | None = (
+        None  # Time in HH:MM format or legacy int (hour only)
+    )
+    night_end: int | str | None = None  # Time in HH:MM format or legacy int (hour only)
+    night_brightness: int = Field(
+        0, ge=0, le=100, description="Percentage-based night brightness (0-100)"
+    )
+    dim_time: str | None = None  # Time in HH:MM format when dimming should start
+    dim_brightness: int | None = Field(
+        None, ge=0, le=100, description="Percentage-based dim brightness (0-100)"
+    )
+    default_interval: int = Field(
+        15, ge=0, description="Default interval in minutes (>= 0)"
+    )
     timezone: str = ""
     location: Location | None = None
     apps: dict[str, App] = {}
     last_app_index: int = 0
     pinned_app: str = ""  # iname of the pinned app, if any
 
-    def to_dict(self) -> dict[str, Any]:
-        """Convert the Device object to a dictionary."""
-        return self.model_dump()
-
-    @classmethod
-    def from_dict(cls, data: dict[str, Any]) -> "Device":
-        """Create a Device instance from a dictionary."""
-        return cls(**data)
-
-    @field_validator("id")
-    @classmethod
-    def check_device_id(cls, v: str) -> str:
-        """Validate device ID."""
-        if not validate_device_id(v):
-            raise ValueError("Invalid device ID")
-        return v
-
-    @field_validator("type")
-    @classmethod
-    def check_device_type(cls, v: str) -> str:
-        """Validate device type."""
-        if not validate_device_type(v):
-            raise ValueError("Invalid device type")
-        return v
-
-
-def validate_device_id(v: str) -> bool:
-    """Validate device ID."""
-    return re.match(r"^[a-fA-F0-9]{8}$", v) is not None
-
-
-def validate_device_type(v: str) -> bool:
-    """Validate device type."""
-    return v in DEVICE_TYPES
-
 
 def validate_timezone(tz: str) -> ZoneInfo | None:
-=======
-
-
-class Location(TypedDict, total=False):
-    name: str
-    timezone: str
-    lat: Required[float]
-    lng: Required[float]
-
-
-class Device(TypedDict, total=False):
-    id: Required[str]
-    name: str
-    type: str
-    api_key: str
-    img_url: str
-    ws_url: str
-    notes: str
-    brightness: int  # Percentage-based brightness (0-100)
-    night_mode_enabled: bool
-    night_mode_app: str
-    night_start: Union[int, str]  # Time in HH:MM format or legacy int (hour only)
-    night_end: Union[int, str]  # Time in HH:MM format or legacy int (hour only)
-    night_brightness: int  # Percentage-based night brightness (0-100)
-    dim_time: str  # Time in HH:MM format when dimming should start
-    dim_brightness: int  # Percentage-based dim brightness (0-100)
-    default_interval: int
-    timezone: str
-    location: Optional[Location]
-    apps: Dict[str, App]
-    last_app_index: int
-    pinned_app: str  # iname of the pinned app, if any
-
-
-def validate_timezone(tz: str) -> Optional[ZoneInfo]:
->>>>>>> b83ad826
     """
     Validate if a timezone string is valid.
 
