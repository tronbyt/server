"""Data models and validation functions for devices in Tronbyt Server."""

from typing import Annotated, Any, Literal
from zoneinfo import ZoneInfo

from pydantic import (
    BaseModel,
    Field,
    AfterValidator,
    BeforeValidator,
)

from .app import App

DeviceType = Literal[
    "tidbyt_gen1",
    "tidbyt_gen2",
    "pixoticker",
    "raspberrypi",
    "tronbyt_s3",
    "tronbyt_s3_wide",
    "other",
]
DEFAULT_DEVICE_TYPE: DeviceType = "tidbyt_gen1"

TWO_X_CAPABLE_DEVICE_TYPES = ["tronbyt_s3_wide"]

DeviceID = Annotated[str, Field(pattern=r"^[a-fA-F0-9]{8}$")]
Brightness = Annotated[
    int,
    Field(ge=0, le=100, description="Percentage-based brightness (0-100)"),
]


<<<<<<< HEAD
def validate_timezone(tz: str | None) -> str | None:
=======
class Location(TypedDict, total=False):
    locality: str
    description: str
    place_id: str
    timezone: str
    lat: Required[float]
    lng: Required[float]


class Device(TypedDict, total=False):
    id: Required[str]
    name: str
    type: str
    api_key: str
    img_url: str
    ws_url: str
    notes: str
    brightness: int  # Percentage-based brightness (0-100)
    night_mode_enabled: bool
    night_mode_app: str
    night_start: Union[int, str]  # Time in HH:MM format or legacy int (hour only)
    night_end: Union[int, str]  # Time in HH:MM format or legacy int (hour only)
    night_brightness: int  # Percentage-based night brightness (0-100)
    dim_time: str  # Time in HH:MM format when dimming should start
    dim_brightness: int  # Percentage-based dim brightness (0-100)
    default_interval: int
    timezone: str
    location: Optional[Location]
    apps: Dict[str, App]
    last_app_index: int
    pinned_app: str  # iname of the pinned app, if any


def validate_timezone(tz: str) -> Optional[ZoneInfo]:
>>>>>>> e4c68ec5
    """
    Validate if a timezone string is valid.

    Args:
        tz (str | None): The timezone string to validate.

    Returns:
        str | None: The timezone string if it is valid.
    """
    if not tz:
        return tz
    try:
        ZoneInfo(tz)
        return tz
    except Exception:
        return None


def format_time(v: Any) -> str | None:
    """
    Format time from int to HH:MM string.

    Args:
        v (Any): The value to format.

    Returns:
        Optional[str]: The formatted time string or None.
    """
    if isinstance(v, int):
        return f"{v:02d}:00"
    if isinstance(v, str):
        return v
    return None


class Location(BaseModel):
    """Pydantic model for a location."""

    name: str = ""
    timezone: Annotated[str | None, AfterValidator(validate_timezone)] = None
    lat: float
    lng: float


class Device(BaseModel):
    """Pydantic model for a device."""

    id: DeviceID
    name: str = ""
    type: DeviceType = DEFAULT_DEVICE_TYPE
    api_key: str = ""
    img_url: str = ""
    ws_url: str = ""
    notes: str = ""
    brightness: Brightness = 100
    night_mode_enabled: bool = False
    night_mode_app: str = ""
    night_start: Annotated[str | None, BeforeValidator(format_time)] = (
        None  # Time in HH:MM format or legacy int (hour only)
    )
    night_end: Annotated[str | None, BeforeValidator(format_time)] = (
        None  # Time in HH:MM format or legacy int (hour only)
    )
    night_brightness: Brightness = 0
    dim_time: str | None = None  # Time in HH:MM format when dimming should start
    dim_brightness: Brightness | None = None
    default_interval: int = Field(
        15, ge=0, description="Default interval in minutes (>= 0)"
    )
    timezone: Annotated[str | None, AfterValidator(validate_timezone)] = None
    location: Location | None = None
    apps: dict[str, App] = {}
    last_app_index: int = 0
    pinned_app: str = ""  # iname of the pinned app, if any

    def supports_2x(self) -> bool:
        """
        Check if the device supports 2x apps.

        :return: True if the device supports 2x apps, False otherwise.
        """
        return self.type in TWO_X_CAPABLE_DEVICE_TYPES<|MERGE_RESOLUTION|>--- conflicted
+++ resolved
@@ -32,44 +32,7 @@
 ]
 
 
-<<<<<<< HEAD
 def validate_timezone(tz: str | None) -> str | None:
-=======
-class Location(TypedDict, total=False):
-    locality: str
-    description: str
-    place_id: str
-    timezone: str
-    lat: Required[float]
-    lng: Required[float]
-
-
-class Device(TypedDict, total=False):
-    id: Required[str]
-    name: str
-    type: str
-    api_key: str
-    img_url: str
-    ws_url: str
-    notes: str
-    brightness: int  # Percentage-based brightness (0-100)
-    night_mode_enabled: bool
-    night_mode_app: str
-    night_start: Union[int, str]  # Time in HH:MM format or legacy int (hour only)
-    night_end: Union[int, str]  # Time in HH:MM format or legacy int (hour only)
-    night_brightness: int  # Percentage-based night brightness (0-100)
-    dim_time: str  # Time in HH:MM format when dimming should start
-    dim_brightness: int  # Percentage-based dim brightness (0-100)
-    default_interval: int
-    timezone: str
-    location: Optional[Location]
-    apps: Dict[str, App]
-    last_app_index: int
-    pinned_app: str  # iname of the pinned app, if any
-
-
-def validate_timezone(tz: str) -> Optional[ZoneInfo]:
->>>>>>> e4c68ec5
     """
     Validate if a timezone string is valid.
 
@@ -108,7 +71,15 @@
 class Location(BaseModel):
     """Pydantic model for a location."""
 
-    name: str = ""
+    name: Annotated[
+        str | None,
+        Field(
+            description="Deprecated: kept for backward compatibility", deprecated=True
+        ),
+    ] = None
+    locality: str = ""
+    description: str = ""
+    place_id: str = ""
     timezone: Annotated[str | None, AfterValidator(validate_timezone)] = None
     lat: float
     lng: float
@@ -143,7 +114,7 @@
     location: Location | None = None
     apps: dict[str, App] = {}
     last_app_index: int = 0
-    pinned_app: str = ""  # iname of the pinned app, if any
+    pinned_app: str | None = None  # iname of the pinned app, if any
 
     def supports_2x(self) -> bool:
         """
