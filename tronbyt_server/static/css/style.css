--- conflicted
+++ resolved
@@ -114,10 +114,7 @@
 
 /* app-img styles with variables */
 .app-img {
-<<<<<<< HEAD
-=======
   aspect-ratio: 2 / 1;
->>>>>>> 959f87a4
   position: relative;
   background: var(--app-img-bg);
   overflow: hidden;
@@ -154,10 +151,6 @@
   background-size: 200% 100%;
   animation: loading 1.5s infinite;
   border-radius: 4px;
-<<<<<<< HEAD
-  z-index: 1;
-=======
->>>>>>> 959f87a4
 }
 
 @keyframes loading {
@@ -166,12 +159,7 @@
 }
 
 /* Hide skeleton when image loads */
-<<<<<<< HEAD
-.app-img img.loaded ~ .skeleton-loader,
-.app-img:has(img.loaded) .skeleton-loader {
-=======
 .app-img img.loaded + .skeleton-loader {
->>>>>>> 959f87a4
   display: none;
 }
 
